--- conflicted
+++ resolved
@@ -1,11 +1,7 @@
 import React from 'react';
 
 import Spinner from './spinner';
-<<<<<<< HEAD
-import { useGlobals } from '../common/Globals';
-=======
 import { useConstants } from '../common/Constants';
->>>>>>> 78b66eee
 
 function OrderTarget<T extends { before: boolean }, TP>({
   connectDragSource,
@@ -22,11 +18,7 @@
   nullOrder: () => void;
   spinning: boolean;
 }) {
-<<<<<<< HEAD
-  const { STATIC_URL } = useGlobals();
-=======
   const { STATIC_URL } = useConstants();
->>>>>>> 78b66eee
   // FIXME: TargetType is hard to figure out the type signature for
   // eslint-disable-next-line @typescript-eslint/ban-ts-ignore
   // @ts-ignore
