import Spinner from './spinner';
import { shallow } from 'enzyme';
import React from 'react';
<<<<<<< HEAD
import { DefaultGlobals } from '../common/Globals';
=======
import { DefaultConstants } from '../common/Constants';
>>>>>>> 78b66eee

describe('Spinner', () => {
  let subject: ReturnType<typeof shallow>;

  describe('when spinning is true and imageFile is provided', () => {
    beforeEach(() => {
      subject = render({ spinning: true, imageFile: 'foo.png' }, <hr />);
    });

    it('renders an img with the imageFile prop', () => {
<<<<<<< HEAD
      expect(subject.find('img').prop('src')).toEqual(`${DefaultGlobals.STATIC_URL}foo.png`);
=======
      expect(subject.find('img').prop('src')).toEqual(`${DefaultConstants.STATIC_URL}foo.png`);
>>>>>>> 78b66eee
    });

    it('does not render children', () => {
      expect(subject.find('hr')).not.toExist();
    });
  });

  describe('when spinning is false', () => {
    beforeEach(() => {
      subject = render({ spinning: false }, <hr />);
    });

    it('does not render an img', () => {
      expect(subject.find('img')).not.toExist();
    });

    it('renders children', () => {
      expect(subject.find('hr')).toExist();
    });
  });

  function render(props = {}, children: React.ReactNode = null) {
    const defaultProps = {
      children,
      imageFile: 'foo/bar.gif',
      spinning: true,
    };
    return shallow(<Spinner {...defaultProps} {...props} />);
  }
});<|MERGE_RESOLUTION|>--- conflicted
+++ resolved
@@ -1,11 +1,7 @@
 import Spinner from './spinner';
 import { shallow } from 'enzyme';
 import React from 'react';
-<<<<<<< HEAD
-import { DefaultGlobals } from '../common/Globals';
-=======
 import { DefaultConstants } from '../common/Constants';
->>>>>>> 78b66eee
 
 describe('Spinner', () => {
   let subject: ReturnType<typeof shallow>;
@@ -16,11 +12,7 @@
     });
 
     it('renders an img with the imageFile prop', () => {
-<<<<<<< HEAD
-      expect(subject.find('img').prop('src')).toEqual(`${DefaultGlobals.STATIC_URL}foo.png`);
-=======
       expect(subject.find('img').prop('src')).toEqual(`${DefaultConstants.STATIC_URL}foo.png`);
->>>>>>> 78b66eee
     });
 
     it('does not render children', () => {
