--- conflicted
+++ resolved
@@ -126,18 +126,11 @@
 
 export default React.memo(function TotalWatch() {
   const now = useNow();
-<<<<<<< HEAD
-  const { event: eventId } = useParams<{ event: string }>();
-  const event = useSelector<State, Event | undefined>(state => state.models.event?.find(e => e.id === +eventId!));
-  const runs = useSelector<State, Run[]>(state => state.models.run?.filter(run => run.event === +eventId!) || []);
-  // TODO: use the model state
-=======
   const eventId = +useParams<{ event: string }>().event;
-  const event = useSelector<State, Event | undefined>(state => state.models.event?.find(e => e.pk === eventId));
+  const event = useSelector<State, Event | undefined>(state => state.models.event?.find(e => e.id === eventId));
   const runs = useSelector<State, OrderedRun[]>(
     state => state.models.run?.filter((r): r is OrderedRun => r.order != null).filter(r => r.event === eventId) || [],
   );
->>>>>>> 46b8e37a
   const { API_ROOT } = useConstants();
   const [feed, setFeed] = React.useState<BidFeed>('current');
   const hasHidden = usePermission('tracker.view_hidden_bid');
