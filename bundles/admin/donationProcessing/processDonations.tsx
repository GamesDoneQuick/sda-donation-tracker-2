--- conflicted
+++ resolved
@@ -149,64 +149,13 @@
               const donor = donors?.find((d: any) => d.pk === donation.donor);
               const donorLabel = donor?.alias ? `${donor.alias}#${donor.alias_num}` : '(Anonymous)';
 
-<<<<<<< HEAD
-                return (
-                  <tr key={donation.pk}>
-                    <td>
-                      {canEditDonors ? <a href={`${ADMIN_ROOT}donor/${donation.donor}`}>{donorLabel}</a> : donorLabel}
-                    </td>
-                    <td>
-                      <a href={`${ADMIN_ROOT}donation/${donation.pk}`}>&yen;{(+donation.amount).toFixed(0)}</a>
-                    </td>
-                    <td className={styles['comment']}>{donation.comment}</td>
-                    <td>
-                      <button
-                        onClick={action({
-                          pk: donation.pk,
-                          action: 'approved',
-                          readstate: 'IGNORED',
-                          commentstate: 'APPROVED',
-                        })}
-                        disabled={donation._internal?.saving}>
-                        Approve Comment Only
-                      </button>
-                      <button
-                        onClick={action({
-                          pk: donation.pk,
-                          action: 'sent',
-                          readstate: secondStep ? 'READY' : 'FLAGGED',
-                          commentstate: 'APPROVED',
-                        })}
-                        disabled={donation._internal?.saving}>
-                        {secondStep ? 'Send to Reader' : 'Send to Head'}
-                      </button>
-                      <button
-                        onClick={action({
-                          pk: donation.pk,
-                          action: 'blocked',
-                          readstate: 'IGNORED',
-                          commentstate: 'DENIED',
-                        })}
-                        disabled={donation._internal?.saving}>
-                        Block Comment
-                      </button>
-                    </td>
-                    <td className={styles['status']}>
-                      <Spinner spinning={!!donation._internal?.saving}>
-                        {donationState[donation.pk] && stateMap[donationState[donation.pk]]}
-                      </Spinner>
-                    </td>
-                  </tr>
-                );
-              })}
-=======
               return (
                 <tr key={donation.pk} data-test-pk={donation.pk}>
                   <td>
                     {canEditDonors ? <a href={`${ADMIN_ROOT}donor/${donation.donor}`}>{donorLabel}</a> : donorLabel}
                   </td>
                   <td>
-                    <a href={`${ADMIN_ROOT}donation/${donation.pk}`}>${(+donation.amount).toFixed(2)}</a>
+                    <a href={`${ADMIN_ROOT}donation/${donation.pk}`}>&yen;{(+donation.amount).toFixed(0)}</a>
                   </td>
                   <td className={styles['comment']}>{donation.comment}</td>
                   <td>
@@ -221,7 +170,6 @@
                       Approve Comment Only
                     </button>
                     <button
-                      data-test-id="send"
                       onClick={action({
                         pk: donation.pk,
                         action: 'sent',
@@ -250,7 +198,6 @@
                 </tr>
               );
             })}
->>>>>>> c9d25b82
           </tbody>
         </table>
       </Spinner>
