--- conflicted
+++ resolved
@@ -11,11 +11,7 @@
 import { Routes } from '../../router/RouterUtils';
 
 import styles from './DonationPrizes.mod.css';
-<<<<<<< HEAD
-import { useGlobals } from '../../../common/Globals';
-=======
 import { useConstants } from '../../../common/Constants';
->>>>>>> 78b66eee
 
 type PrizeProps = {
   prize: Prize;
@@ -43,11 +39,7 @@
 };
 
 const Prizes = (props: PrizesProps) => {
-<<<<<<< HEAD
-  const { SWEEPSTAKES_URL } = useGlobals();
-=======
   const { SWEEPSTAKES_URL } = useConstants();
->>>>>>> 78b66eee
   const { eventId } = props;
   const { prizes } = useSelector(EventDetailsStore.getEventDetails);
 
