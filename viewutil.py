--- conflicted
+++ resolved
@@ -19,7 +19,7 @@
     return re.sub('^https?:\/\/', '', origin);
   else:
     return None;
-    
+
 def get_event(event):
   if event:
     if re.match('^\d+$', event):
@@ -30,9 +30,9 @@
       if eventSet.exists():
         return eventSet[0];
       else:
-        raise Http404;	
+        raise Http404;
   e = Event()
-  e.id = '' 
+  e.id = ''
   e.name = 'All Events'
   return e
 
@@ -84,16 +84,16 @@
 
 # http://stackoverflow.com/questions/5722767/django-mptt-get-descendants-for-a-list-of-nodes
 def get_tree_queryset_descendants(model, nodes, include_self=False):
-  if not nodes: 
-    return nodes; 
-  filters = [] 
-  for n in nodes: 
-    lft, rght = n.lft, n.rght 
-    if include_self: 
-      lft -=1 
-      rght += 1 
-    filters.append(Q(tree_id=n.tree_id, lft__gt=lft, rght__lt=rght)) 
-  q = reduce(operator.or_, filters) 
+  if not nodes:
+    return nodes;
+  filters = []
+  for n in nodes:
+    lft, rght = n.lft, n.rght
+    if include_self:
+      lft -=1
+      rght += 1
+    filters.append(Q(tree_id=n.tree_id, lft__gt=lft, rght__lt=rght))
+  q = reduce(operator.or_, filters)
   return model.objects.filter(q).order_by(*model._meta.ordering);
 
 # http://stackoverflow.com/questions/6471354/efficient-function-to-retrieve-a-queryset-of-ancestors-of-an-mptt-queryset
@@ -110,50 +110,12 @@
     return model.objects.filter(query).order_by(*model._meta.ordering);
 
 def get_tree_queryset_all(model, nodes):
-  filters = [] 
+  filters = []
   for node in nodes:
     filters.append(Q(tree_id=node.tree_id));
-  q = reduce(operator.or_, filters) 
+  q = reduce(operator.or_, filters)
   return model.objects.filter(q).order_by(*model._meta.ordering);
-<<<<<<< HEAD
-=======
-
-def CalculateBidQueryAnnotations(bids):
-  descendants = get_tree_queryset_descendants(Bid, bids, include_self=True);
-  fixedIds = FixupBidAnnotations(descendants);
-  result = []
-  for bid in bids:
-   result.append(fixedIds[bid.id]);
-  return result;
-
-def FixupBidAnnotations(bids):
-  idMap = {};
-  for bid in bids:
-    idMap[bid.id] = bid;
-    if getattr(bid,'amount',None) == None:
-      bid.amount = Decimal('0.00');
-    if getattr(bid,'count',None) == None:
-      bid.count = 0;
-  finalList = [];
-  def RecursiveCompute(bid):
-    finalList.append(bid);
-    sumAmount = Decimal('0.00');
-    sumCount = 0;
-    for child in bid.options.all():
-      realChild = idMap[child.id];
-      RecursiveCompute(realChild);
-      sumAmount += realChild.amount;
-      sumCount += realChild.count;
-      setattr(child, 'amount', realChild.amount);
-      setattr(child, 'count', realChild.count);
-    bid.amount += sumAmount;
-    bid.count += sumCount;
-  for bid in bids:
-    if bid.parent == None or bid.parent.id not in idMap.keys():
-      RecursiveCompute(bid);
-  return idMap;
->>>>>>> 44538362
-  
+
 ModelAnnotations = {
   'donor'        : { 'amount': Sum('donation__amount', only=DonorAggregateFilter), 'count': Count('donation', only=DonorAggregateFilter), 'max': Max('donation__amount', only=DonorAggregateFilter), 'avg': Avg('donation__amount', only=DonorAggregateFilter) },
   'event'        : { 'amount': Sum('donation__amount', only=EventAggregateFilter), 'count': Count('donation', only=EventAggregateFilter), 'max': Max('donation__amount', only=EventAggregateFilter), 'avg': Avg('donation__amount', only=EventAggregateFilter) },
@@ -248,7 +210,7 @@
   gameName = rowEntries[event.schedulegamefield]
 
   canonicalGameNameForm = gameName.strip().lower();
-  
+
   if not canonicalGameNameForm or canonicalGameNameForm in ['start', 'end', 'finale', 'total:'] or 'setup' in canonicalGameNameForm:
     return None;
 
@@ -317,7 +279,7 @@
     r.save()
   prizes = sorted(Prize.objects.filter(event=event),cmp=prizecmp)
   return len(runs);
-  
+
 EVENT_SELECT = 'admin-event';
 
 def get_selected_event(request):
