--- conflicted
+++ resolved
@@ -1,28 +1,25 @@
-from tracker.models import *;
-import filters;
+from tracker.models import *
+import filters
 from django.db.models import Count,Sum,Max,Avg,Q
-import simplejson;
-import random;
-import gdata.spreadsheet.service;
-import settings;
-import datetime;
-import dateutil.parser;
-import operator;
-import re;
-<<<<<<< HEAD
 from decimal import Decimal
-=======
-import pytz;
->>>>>>> 0656f46b
+import simplejson
+import random
+import gdata.spreadsheet.service
+import settings
+import datetime
+import dateutil.parser
+import operator
+import re
+import pytz
 
 # Adapted from http://djangosnippets.org/snippets/1474/
 
 def get_referer_site(request):
-  origin = request.META.get('HTTP_ORIGIN', None);
+  origin = request.META.get('HTTP_ORIGIN', None)
   if origin != None:
-    return re.sub('^https?:\/\/', '', origin);
-  else:
-    return None;
+    return re.sub('^https?:\/\/', '', origin)
+  else:
+    return None
 
 def get_event(event):
   if event:
@@ -30,11 +27,11 @@
       event = int(event)
       return Event.objects.get(id=event)
     else:
-      eventSet = Event.objects.filter(short=event);
+      eventSet = Event.objects.filter(short=event)
       if eventSet.exists():
-        return eventSet[0];
+        return eventSet[0]
       else:
-        raise Http404;
+        raise Http404
   e = Event()
   e.id = ''
   e.name = 'All Events'
@@ -42,54 +39,54 @@
 
 # Parses a 'natural language' list, i.e. seperated by commas, semi-colons, and 'and's
 def natural_list_parse(s):
-  result = [];
-  tokens = [s];
+  result = []
+  tokens = [s]
   seperators = [',',';','&','+',' and ',' or ', ' and/or ', ' vs. ']
   for sep in seperators:
-    newtokens = [];
+    newtokens = []
     for token in tokens:
       while len(token) > 0:
-        before, found, after = token.partition(sep);
-        newtokens.append(before);
-        token = after;
-    tokens = newtokens;
-  return list(filter(lambda x: len(x) > 0, map(lambda x: x.strip(), tokens)));
+        before, found, after = token.partition(sep)
+        newtokens.append(before)
+        token = after
+    tokens = newtokens
+  return list(filter(lambda x: len(x) > 0, map(lambda x: x.strip(), tokens)))
 
 def draw_prize(prize, seed=None):
-  eligible = prize.eligible_donors();
+  eligible = prize.eligible_donors()
   if prize.maxed_winners():
     if prize.maxwinners == 1:
-      return False, "Prize: " + prize.name + " already has a winner.";
+      return False, "Prize: " + prize.name + " already has a winner."
     else:
-      return False, "Prize: " + prize.name + " already has the maximum number of winners allowed.";
+      return False, "Prize: " + prize.name + " already has the maximum number of winners allowed."
   if not eligible:
-    return False, "Prize: " + prize.name + " has no eligible donors.";
-  else:
-    rand = random.Random(seed);
-    psum = reduce(lambda a,b: a+b['weight'], eligible, 0.0);
-    result = rand.random() * psum;
+    return False, "Prize: " + prize.name + " has no eligible donors."
+  else:
+    rand = random.Random(seed)
+    psum = reduce(lambda a,b: a+b['weight'], eligible, 0.0)
+    result = rand.random() * psum
     ret = {'sum': psum, 'result': result}
     for d in eligible:
       if result < d['weight']:
         try:
-          winRecord = PrizeWinner.objects.create(prize=prize, winner=Donor.objects.get(pk=d['donor']));
-          winRecord.save();
+          winRecord = PrizeWinner.objects.create(prize=prize, winner=Donor.objects.get(pk=d['donor']))
+          winRecord.save()
         except Exception as e:
-          return False, "Error drawing prize: " + prize.name + ", " + str(e);
-        return True, "Prize Drawn Successfully";
-      result -= d['weight'];
-    return False, "Could not find an eligible donor";
-
-_1ToManyBidsAggregateFilter = Q(bids__donation__transactionstate='COMPLETED');
-_1ToManyDonationAggregateFilter = Q(donation__transactionstate='COMPLETED');
-DonationBidAggregateFilter = _1ToManyDonationAggregateFilter;
-DonorAggregateFilter = _1ToManyDonationAggregateFilter;
-EventAggregateFilter = _1ToManyDonationAggregateFilter;
+          return False, "Error drawing prize: " + prize.name + ", " + str(e)
+        return True, "Prize Drawn Successfully"
+      result -= d['weight']
+    return False, "Could not find an eligible donor"
+
+_1ToManyBidsAggregateFilter = Q(bids__donation__transactionstate='COMPLETED')
+_1ToManyDonationAggregateFilter = Q(donation__transactionstate='COMPLETED')
+DonationBidAggregateFilter = _1ToManyDonationAggregateFilter
+DonorAggregateFilter = _1ToManyDonationAggregateFilter
+EventAggregateFilter = _1ToManyDonationAggregateFilter
 
 # http://stackoverflow.com/questions/5722767/django-mptt-get-descendants-for-a-list-of-nodes
 def get_tree_queryset_descendants(model, nodes, include_self=False):
   if not nodes:
-    return nodes;
+    return nodes
   filters = []
   for n in nodes:
     lft, rght = n.lft, n.rght
@@ -98,7 +95,7 @@
       rght += 1
     filters.append(Q(tree_id=n.tree_id, lft__gt=lft, rght__lt=rght))
   q = reduce(operator.or_, filters)
-  return model.objects.filter(q).order_by(*model._meta.ordering);
+  return model.objects.filter(q).order_by(*model._meta.ordering)
 
 # http://stackoverflow.com/questions/6471354/efficient-function-to-retrieve-a-queryset-of-ancestors-of-an-mptt-queryset
 def get_tree_queryset_ancestors(model, nodes):
@@ -111,14 +108,14 @@
     if parent not in tree_list[node.tree_id]:
       tree_list[node.tree_id].append(parent)
       query |= Q(lft__lt=node.lft, rght__gt=node.rght, tree_id=node.tree_id)
-    return model.objects.filter(query).order_by(*model._meta.ordering);
+    return model.objects.filter(query).order_by(*model._meta.ordering)
 
 def get_tree_queryset_all(model, nodes):
   filters = []
   for node in nodes:
-    filters.append(Q(tree_id=node.tree_id));
+    filters.append(Q(tree_id=node.tree_id))
   q = reduce(operator.or_, filters)
-  return model.objects.filter(q).order_by(*model._meta.ordering);
+  return model.objects.filter(q).order_by(*model._meta.ordering)
 
 ModelAnnotations = {
   'donor'        : { 'amount': Sum('donation__amount', only=DonorAggregateFilter), 'count': Count('donation', only=DonorAggregateFilter), 'max': Max('donation__amount', only=DonorAggregateFilter), 'avg': Avg('donation__amount', only=DonorAggregateFilter) },
@@ -126,73 +123,73 @@
 }
 
 def ParseGDocCellTitle(title):
-  digit = re.search("\d", title);
+  digit = re.search("\d", title)
   if not digit:
-    return None;
-  letters = title[:digit.start()];
-  digits = title[digit.start():];
-  columnIdx = 0;
+    return None
+  letters = title[:digit.start()]
+  digits = title[digit.start():]
+  columnIdx = 0
   for letter in letters:
     if not re.match("[A-Z]", letter):
-      return None;
-    columnIdx *= 26;
-    columnIdx += ord(letter) - ord('A');
-  rowIdx = int(digits) - 1;
-  return columnIdx, rowIdx;
+      return None
+    columnIdx *= 26
+    columnIdx += ord(letter) - ord('A')
+  rowIdx = int(digits) - 1
+  return columnIdx, rowIdx
 
 def ParseGDocCellsHeaders(cells):
-  headers = {};
+  headers = {}
   for cell in cells.entry:
-    col,row = ParseGDocCellTitle(cell.title.text);
+    col,row = ParseGDocCellTitle(cell.title.text)
     if row > 0:
-      break;
+      break
     while len(headers) < col:
-      headers.append(None);
-    headers[col] = cell.content.text.strip().lower();
-  return headers;
+      headers.append(None)
+    headers[col] = cell.content.text.strip().lower()
+  return headers
 
 def MakeEmptyRow(headers):
-  row = {};
+  row = {}
   for col in headers:
-    row[headers[col]] = '';
-  return row;
+    row[headers[col]] = ''
+  return row
 
 def ParseGDocCellsAsList(cells):
-  headers = ParseGDocCellsHeaders(cells);
-  currentRowId = 0;
-  currentRow = MakeEmptyRow(headers);
-  rows = [];
+  headers = ParseGDocCellsHeaders(cells)
+  currentRowId = 0
+  currentRow = MakeEmptyRow(headers)
+  rows = []
   for cell in cells.entry:
-    col,row = ParseGDocCellTitle(cell.title.text);
+    col,row = ParseGDocCellTitle(cell.title.text)
     if row == 0:
-      continue;
+      continue
     if row != currentRowId and currentRowId != 0:
-      rows.append(currentRow);
-      currentRow = MakeEmptyRow(headers);
-    currentRowId = row;
+      rows.append(currentRow)
+      currentRow = MakeEmptyRow(headers)
+    currentRowId = row
     if col in headers:
-      currentRow[headers[col]] = cell.content.text;
+      currentRow[headers[col]] = cell.content.text
   if currentRowId != 0:
-    rows.append(currentRow);
-  return rows;
+    rows.append(currentRow)
+  return rows
 
 def find_people(people_list):
-  result = [];
+  result = []
   for person in people_list:
       try:
-        d = Donor.objects.get(alias__iequals=person);
-        result.append(d);
+        d = Donor.objects.get(alias__iequals=person)
+        result.append(d)
       except:
-        pass;
-  return result;
+        pass
+  return result
 
 class MarathonSpreadSheetEntry:
     def __init__(self, name, time, estimate, runners=None, commentators=None, comments=None):
       self.gamename = name.lower()
       self.starttime = time
       self.endtime = estimate
-      self.runners = runners or ''; # find_people(runners);
-      self.commentators = commentators or ''; # find_people(commentators);
+      self.runners = runners or ''; # find_people(runners)
+      self.commentators = commentators or ''; # find_people(commentators)
       self.comments = comments or ''
     def __unicode__(self):
       return self.gamename
@@ -205,18 +202,18 @@
 def ParseSpreadSheetEntry(event, rowEntries):
   estimatedTimeDelta = datetime.timedelta()
   postGameSetup = datetime.timedelta()
-  comments = '';
-  commentators = '';
+  comments = ''
+  commentators = ''
   if rowEntries[event.scheduledatetimefield]:
-    startTime = dateutil.parser.parse(rowEntries[event.scheduledatetimefield]);
-  else:
-    return None;
+    startTime = dateutil.parser.parse(rowEntries[event.scheduledatetimefield])
+  else:
+    return None
   gameName = rowEntries[event.schedulegamefield]
 
-  canonicalGameNameForm = gameName.strip().lower();
+  canonicalGameNameForm = gameName.strip().lower()
 
   if not canonicalGameNameForm or canonicalGameNameForm in ['start', 'end', 'finale', 'total:'] or 'setup' in canonicalGameNameForm:
-    return None;
+    return None
 
   runners = rowEntries[event.schedulerunnersfield]; # natural_list_parse(rowEntries[event.schedulerunnersfield])
   if event.scheduleestimatefield and rowEntries[event.scheduleestimatefield]:
@@ -230,15 +227,15 @@
       if len(toks) == 3:
         postGameSetup = datetime.timedelta(hours=int(toks[0]), minutes=int(toks[1]), seconds=int(toks[2]))
   if event.schedulecommentatorsfield:
-    commentators = rowEntries[event.schedulecommentatorsfield] # natural_list_parse(rowEntries[event.schedulecommentatorsfield]);
+    commentators = rowEntries[event.schedulecommentatorsfield] # natural_list_parse(rowEntries[event.schedulecommentatorsfield])
   if event.schedulecommentsfield:
     comments = rowEntries[event.schedulecommentsfield]
   estimatedTime = startTime + estimatedTimeDelta
   # Convert the times into UTC
-  timezone = pytz.timezone(event.scheduletimezone);
+  timezone = pytz.timezone(event.scheduletimezone)
   startTime = timezone.localize(startTime)
   estimatedTime = timezone.localize(estimatedTime)
-  ret = MarathonSpreadSheetEntry(gameName, startTime, estimatedTime+postGameSetup, runners, commentators, comments);
+  ret = MarathonSpreadSheetEntry(gameName, startTime, estimatedTime+postGameSetup, runners, commentators, comments)
   return ret
 
 
@@ -271,30 +268,30 @@
   try:
     runs = filter(lambda r: r != None, map(lambda x: ParseSpreadSheetEntry(event, x), ParseGDocCellsAsList(cellFeed)))
   except KeyError, k:
-    raise Exception('KeyError, \'%s\' make sure the column names are correct' % k.args[0]);
+    raise Exception('KeyError, \'%s\' make sure the column names are correct' % k.args[0])
   existingruns = dict(map(lambda r: (r.name.lower(),r),SpeedRun.objects.filter(event=event)))
   for run in runs:
     r = existingruns.get(run.gamename,SpeedRun(name=run.gamename,event=event,description=run.comments))
-    r.deprecated_runners = run.runners;
+    r.deprecated_runners = run.runners
     #for runner in run.runners:
-    #  r.runners.add(runner);
+    #  r.runners.add(runner)
     r.starttime = run.starttime
     r.endtime = run.endtime
     r.save()
   prizes = sorted(Prize.objects.filter(event=event),cmp=prizecmp)
-  return len(runs);
-
-EVENT_SELECT = 'admin-event';
+  return len(runs)
+
+EVENT_SELECT = 'admin-event'
 
 def get_selected_event(request):
-  evId = request.session.get(EVENT_SELECT, None);
+  evId = request.session.get(EVENT_SELECT, None)
   if evId:
-    return Event.objects.get(pk=evId);
-  else:
-    return None;
+    return Event.objects.get(pk=evId)
+  else:
+    return None
 
 def set_selected_event(request, event):
   if event:
-    request.session[EVENT_SELECT] = event.id;
-  else:
-    request.session[EVENT_SELECT] = None;
+    request.session[EVENT_SELECT] = event.id
+  else:
+    request.session[EVENT_SELECT] = None
