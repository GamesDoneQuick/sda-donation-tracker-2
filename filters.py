--- conflicted
+++ resolved
@@ -105,11 +105,7 @@
     'event'         : 'donation__event',
     'eventshort'    : 'donation__event__short__iexact',
     'eventname'     : 'donation__event__name__icontains',
-<<<<<<< HEAD
-    'locked'        : 'event__locked',
-=======
     'locked'        : 'donation__event__locked',
->>>>>>> 1a599813
     'run'           : 'bid__speedrun',
     'runname'       : 'bid__speedrun__name__icontains',
     'bid'           : 'bid',
