import logging

from tracker.api.pagination import TrackerPagination
from tracker.api.permissions import PrivateGenericPermissions
from tracker.api.serializers import InterviewSerializer
from tracker.api.views import EventCreateNestedMixin, TrackerFullViewSet
from tracker.models import Interview

logger = logging.getLogger(__name__)


class InterviewViewSet(TrackerFullViewSet, EventCreateNestedMixin):
<<<<<<< HEAD
    queryset = Interview.objects.select_related('event')
=======
    queryset = Interview.objects.select_related('event').prefetch_related(
        'tags',
    )
>>>>>>> de1c9715
    serializer_class = InterviewSerializer
    pagination_class = TrackerPagination
    permission_classes = [*PrivateGenericPermissions('interview', lambda o: o.public)]

    def get_queryset(self):
        queryset = super().get_queryset()
        if not (self.detail or 'all' in self.request.query_params):
            queryset = queryset.filter(public=True)
        return queryset<|MERGE_RESOLUTION|>--- conflicted
+++ resolved
@@ -10,13 +10,9 @@
 
 
 class InterviewViewSet(TrackerFullViewSet, EventCreateNestedMixin):
-<<<<<<< HEAD
-    queryset = Interview.objects.select_related('event')
-=======
     queryset = Interview.objects.select_related('event').prefetch_related(
         'tags',
     )
->>>>>>> de1c9715
     serializer_class = InterviewSerializer
     pagination_class = TrackerPagination
     permission_classes = [*PrivateGenericPermissions('interview', lambda o: o.public)]
