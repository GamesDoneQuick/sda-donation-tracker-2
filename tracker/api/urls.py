"""Define API URLs and documentation for our REST API."""

from django.urls import include, path
from rest_framework import routers

from tracker.api import views
from tracker.api.views import (
    ad,
    bids,
    country,
    donations,
<<<<<<< HEAD
    interview,
    me,
    milestone,
=======
    donors,
    interview,
    me,
    milestone,
    prize,
>>>>>>> de1c9715
    run,
    talent,
)

router = routers.DefaultRouter()


def event_nested_route(path, viewset, *, basename=None, feed=False):
    if basename is None:
        basename = router.get_default_basename(viewset)
    if feed:
        router.register(
            r'events/(?P<event_pk>[^/.]+)/' + path + r'/feed_(?P<feed>\w+)',
            viewset,
            f'event-{basename}-feed',
        )
        router.register(
            path + r'/feed_(?P<feed>\w+)',
            viewset,
            f'{basename}-feed',
        )
    router.register(
        r'events/(?P<event_pk>[^/.]+)/' + path, viewset, f'event-{basename}'
    )
    router.register(path, viewset, basename)


# routers generate URLs based on the view sets, so that we don't need to do a bunch of stuff by hand
router.register(r'events', views.EventViewSet)
event_nested_route(r'bids', bids.BidViewSet, feed=True)
event_nested_route(r'talent', talent.TalentViewSet)
event_nested_route(r'runs', run.SpeedRunViewSet)
event_nested_route(r'ads', ad.AdViewSet)
event_nested_route(r'interviews', interview.InterviewViewSet)
event_nested_route(r'milestones', milestone.MilestoneViewSet)
event_nested_route(r'prizes', prize.PrizeViewSet, feed=True)
event_nested_route(r'donors', donors.DonorViewSet)
router.register(r'donations', donations.DonationViewSet, basename='donations')
router.register(r'me', me.MeViewSet, basename='me')
router.register(r'countries', country.CountryViewSet)
router.register(r'regions', country.CountryRegionViewSet, basename='region')

# use the router-generated URLs, and also link to the browsable API
urlpatterns = [
    path('', include(router.urls)),
    path('api-auth/', include('rest_framework.urls', namespace='rest_framework')),
]
app_name = 'tracker'<|MERGE_RESOLUTION|>--- conflicted
+++ resolved
@@ -9,17 +9,11 @@
     bids,
     country,
     donations,
-<<<<<<< HEAD
-    interview,
-    me,
-    milestone,
-=======
     donors,
     interview,
     me,
     milestone,
     prize,
->>>>>>> de1c9715
     run,
     talent,
 )
