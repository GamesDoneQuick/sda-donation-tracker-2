--- conflicted
+++ resolved
@@ -193,13 +193,6 @@
     donor_name = serializers.SerializerMethodField()
     bids = DonationBidSerializer(many=True, read_only=True)
 
-<<<<<<< HEAD
-    def __init__(self, instance=None, *, with_permissions=None, **kwargs):
-        self.permissions = with_permissions or []
-        super().__init__(instance, **kwargs)
-
-=======
->>>>>>> eb698370
     class Meta:
         model = Donation
         fields = (
