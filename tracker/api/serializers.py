--- conflicted
+++ resolved
@@ -12,19 +12,13 @@
 from django.utils.translation import gettext_lazy as _
 from rest_framework import serializers
 from rest_framework.exceptions import ErrorDetail, ValidationError
-<<<<<<< HEAD
-=======
 from rest_framework.relations import PrimaryKeyRelatedField
->>>>>>> de1c9715
 from rest_framework.serializers import ListSerializer, as_serializer_error
 from rest_framework.utils import model_meta
 from rest_framework.validators import UniqueTogetherValidator
 
 from tracker.api import messages
-<<<<<<< HEAD
-=======
 from tracker.models import Prize
->>>>>>> de1c9715
 from tracker.models.bid import Bid, DonationBid
 from tracker.models.country import Country, CountryRegion
 from tracker.models.donation import Donation, Donor, Milestone
@@ -108,8 +102,6 @@
         self.exclude_from_clean = exclude_from_clean or []
         super().__init__(instance, **kwargs)
 
-<<<<<<< HEAD
-=======
     @property
     def is_root(self):
         return self.root is self or (
@@ -123,7 +115,6 @@
                 fields.pop(field, None)
         return fields
 
->>>>>>> de1c9715
     def get_validators(self):
         validators = super().get_validators()
         # we do this ourselves and it causes weird issues elsewhere
@@ -343,11 +334,7 @@
         )
 
     def to_representation(self, instance):
-<<<<<<< HEAD
-        if self.root == self or getattr(self.root, 'child', None) == self:
-=======
         if self.is_root:
->>>>>>> de1c9715
             return super().to_representation(instance)
         else:
             return instance.alpha3
@@ -367,11 +354,7 @@
         )
 
     def to_representation(self, instance):
-<<<<<<< HEAD
-        if self.root == self or getattr(self.root, 'child', None) == self:
-=======
         if self.is_root:
->>>>>>> de1c9715
             return super().to_representation(instance)
         else:
             return [instance.name, instance.country.alpha3]
@@ -382,13 +365,6 @@
 
     def __init__(self, *args, event_pk=None, **kwargs):
         super().__init__(*args, **kwargs)
-<<<<<<< HEAD
-        self.event_pk = event_pk
-        # without this check, patching by event url doesn't work
-        self.event_in_url = (
-            view := self.context.get('view', None)
-        ) and 'event_pk' in view.kwargs
-=======
         view = self.context.get('view', None)
         assert (
             view is None or event_pk is None
@@ -400,7 +376,6 @@
         )
         # without this check, patching by event url doesn't work
         self.event_in_url = view and 'event_pk' in view.kwargs
->>>>>>> de1c9715
 
     def get_fields(self):
         fields = super().get_fields()
@@ -418,34 +393,12 @@
         return ret
 
     def to_internal_value(self, data):
-<<<<<<< HEAD
-        if (
-            isinstance(data, dict)
-            and 'event' not in data
-            and (event_pk := self.get_event_pk())
-        ):
-            data['event'] = event_pk
-=======
         if isinstance(data, dict) and 'event' not in data and self.event_pk:
             data['event'] = self.event_pk
->>>>>>> de1c9715
         value = super().to_internal_value(data)
         return value
 
     def validate(self, data):
-<<<<<<< HEAD
-        # TODO: validate_event would not be called because the field is read-only in this case,
-        #  so this is how we make this error case more explicit for now
-        if (
-            not self.event_move
-            and self.instance
-            and ('event' in getattr(self, 'initial_data', {}) and not self.event_in_url)
-        ):
-            raise ValidationError(
-                {'event': messages.EVENT_READ_ONLY}, code=messages.EVENT_READ_ONLY_CODE
-            )
-        return super().validate(data)
-=======
         def _check_event():
             # TODO: validate_event would not be called because the field is read-only in this case,
             #  so this is how we make this error case more explicit for now
@@ -464,7 +417,6 @@
 
         with _coalesce_validation_errors(_check_event):
             return super().validate(data)
->>>>>>> de1c9715
 
 
 class BidSerializer(
@@ -534,11 +486,7 @@
             self.include_hidden
             and (
                 {'tracker.view_hidden_bid', 'tracker.view_bid', 'tracker.change_bid'}
-<<<<<<< HEAD
-                & set(self.permissions)
-=======
                 & set(self.root_permissions)
->>>>>>> de1c9715
             )
         )
 
@@ -636,11 +584,7 @@
     def _has_permission(self, instance):
         return (
             any(
-<<<<<<< HEAD
-                f'tracker.{p}' in self.permissions
-=======
                 f'tracker.{p}' in self.root_permissions
->>>>>>> de1c9715
                 for p in ('view_hidden_bid', 'change_bid', 'view_bid')
             )
             or instance.bid.state in Bid.PUBLIC_STATES
@@ -650,11 +594,7 @@
         # final check
         assert self._has_permission(
             instance
-<<<<<<< HEAD
-        ), f'tried to serialize a hidden donation bid without permission {self.permissions}'
-=======
         ), f'tried to serialize a hidden donation bid without permission {self.root_permissions}'
->>>>>>> de1c9715
         return super().to_representation(instance)
 
 
@@ -929,11 +869,7 @@
     type = ClassNameField()
     event = EventSerializer()
     tags = TagField(many=True, required=False, allow_create=True)
-<<<<<<< HEAD
-    anchor = SpeedRunSerializer(required=False)
-=======
     anchor = PrimaryKeyRelatedField(queryset=SpeedRun.objects.all(), required=False)
->>>>>>> de1c9715
 
     class Meta:
         fields = (
@@ -943,10 +879,7 @@
             'anchor',
             'order',
             'suborder',
-<<<<<<< HEAD
-=======
             'length',
->>>>>>> de1c9715
             'tags',
         )
 
@@ -986,11 +919,7 @@
             ).last():
                 value['suborder'] = interstitial.suborder + 1
             else:
-<<<<<<< HEAD
-                data['suborder'] = 1
-=======
                 value['suborder'] = 1
->>>>>>> de1c9715
 
         return value
 
@@ -1008,12 +937,9 @@
 
 
 class InterviewSerializer(InterstitialSerializer):
-<<<<<<< HEAD
-=======
     interviewers = TalentSerializer(many=True)
     subjects = TalentSerializer(many=True, required=False)
 
->>>>>>> de1c9715
     class Meta:
         model = Interview
         fields = InterstitialSerializer.Meta.fields + (
@@ -1033,10 +959,7 @@
 ):
     type = ClassNameField()
     event = EventSerializer()
-<<<<<<< HEAD
-=======
     run = PrimaryKeyRelatedField(queryset=SpeedRun.objects.all(), required=False)
->>>>>>> de1c9715
 
     class Meta:
         model = Milestone
