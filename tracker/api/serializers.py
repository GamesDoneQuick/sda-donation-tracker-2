"""Define serialization of the Django models into the REST framework."""

import logging
from collections import defaultdict
from contextlib import contextmanager

try:
    from functools import cached_property
except ImportError:
    from backports.cached_property import cached_property

from django.core.exceptions import NON_FIELD_ERRORS, ValidationError
from django.utils.translation import gettext_lazy as _
from rest_framework import serializers

<<<<<<< HEAD
from tracker.models.bid import DonationBid
from tracker.models.donation import Donation, Donor
=======
from tracker.models.bid import Bid, DonationBid
from tracker.models.donation import Donation
>>>>>>> eb698370
from tracker.models.event import Event, Headset, Runner, SpeedRun

log = logging.getLogger(__name__)


@contextmanager
def _coalesce_validation_errors(errors):
    try:
        yield
    except ValidationError as e:
        if isinstance(errors, list):
            errors = {NON_FIELD_ERRORS: errors}
        errors = e.update_error_dict(errors)
    if errors:
        raise ValidationError(errors)


class WithPermissionsMixin:
    def __init__(self, instance, *, with_permissions=(), **kwargs):
        self.permissions = tuple(with_permissions)
        super().__init__(instance, **kwargs)


class TrackerModelSerializer(serializers.ModelSerializer):
    def validate(self, attrs):
        if not self.partial:
            self.Meta.model(**attrs).clean()
        else:
            temp = self.Meta.model.objects.get(pk=self.instance.pk)
            for attr, value in attrs.items():
                if attr in self.fields:
                    setattr(temp, attr, value)
            temp.clean()
        return super().validate(attrs)


class ClassNameField(serializers.Field):
    """Provide the class name as a lowercase string, to provide it as an extra field.

    Borrowed from the DRF docs.
    """

    def __init__(self, required=False, read_only=True, *args, **kwargs):
        super().__init__(*args, required=required, read_only=read_only, **kwargs)

    def get_attribute(self, obj):
        # We pass the object instance onto `to_representation`,
        # not just the field attribute.
        return obj

    def to_representation(self, obj):
        """Serialize the object's class name."""
        return obj.__class__.__name__.lower()


class BidSerializer(WithPermissionsMixin, TrackerModelSerializer):
    type = ClassNameField()

    def __init__(self, *args, include_hidden=False, feed=None, tree=False, **kwargs):
        super().__init__(*args, **kwargs)
        self.include_hidden = include_hidden
        self.feed = feed
        self.tree = tree

    class Meta:
        model = Bid
        fields = (
            'type',
            'id',
            'name',
            'event',
            'speedrun',
            'state',
            'parent',
            'description',
            'shortdescription',
            'goal',
            'total',
            'count',
            'repeat',
            'istarget',
            'pinned',
            'allowuseroptions',
            'option_max_length',
            'revealedtime',
            'level',
        )

    @cached_property
    def _tree(self):
        # for a tree list view we want to cache all the possible descendants
        if isinstance(self.instance, list):
            return Bid.objects.filter(
                pk__in=(b.pk for b in self.instance)
            ).get_descendants()
        else:
            return self.instance.get_descendants()

    def _find_children(self, parent):
        yield from (child for child in self._tree if child.parent_id == parent.id)

    def _has_permission(self, instance):
        return instance.state in Bid.PUBLIC_STATES or (
            self.include_hidden and 'tracker.view_hidden_bid' in self.permissions
        )

    def to_representation(self, instance, child=False):
        # final check
        assert self._has_permission(
            instance
        ), f'tried to serialized a hidden bid without permission {self.include_hidden} {self.permissions}'
        data = super().to_representation(instance)
        if self.tree:
            if not instance.istarget:
                data['options'] = [
                    self.to_representation(option, child=True)
                    for option in self._find_children(instance)
                    if self._has_permission(option)
                ]
        if not instance.allowuseroptions:
            del data['option_max_length']
        if child:
            del data['event']
            del data['speedrun']
            del data['parent']
            del data['pinned']
            del data['goal']
            del data['repeat']
            del data['allowuseroptions']
        return data

    def get_fields(self):
        fields = super().get_fields()
        fields['event'].required = False
        fields['speedrun'].required = False
        return fields

    def to_internal_value(self, data):
        value = super().to_internal_value(data)
        if 'parent' in data:
            try:
                value['parent'] = Bid.objects.filter(pk=data['parent']).first()
            except ValueError:
                # nonsense values could cause a vague error message here, but if you feed garbage to
                #  my API you should expect to get garbage back
                value['parent'] = None
        return value

    def validate(self, attrs):
        errors = defaultdict(list)
        if 'parent' in attrs:
            # only allow parent setting on creation
            if self.instance is None:
                if attrs['parent'] is None:
                    errors['parent'].append(_('Parent does not exist.'))
            elif self.instance.parent != attrs['parent']:
                errors['parent'].append(_('Can only set parent on new bids.'))
        with _coalesce_validation_errors(errors):
            return super().validate(attrs)


class DonationBidSerializer(serializers.ModelSerializer):
    type = ClassNameField()
    bid_name = serializers.SerializerMethodField()

    class Meta:
        model = DonationBid
        fields = ('type', 'id', 'donation', 'bid', 'bid_name', 'amount')

    def get_bid_name(self, donation_bid: DonationBid):
        return donation_bid.bid.fullname()


class DonationSerializer(WithPermissionsMixin, serializers.ModelSerializer):
    type = ClassNameField()
    donor_name = serializers.SerializerMethodField()
    bids = DonationBidSerializer(many=True, read_only=True)

    class Meta:
        model = Donation
        fields = (
            'type',
            'id',
            'donor',
            'donor_name',
            'event',
            'domain',
            'transactionstate',
            'readstate',
            'commentstate',
            'amount',
            'currency',
            'timereceived',
            'comment',
            'commentlanguage',
            'pinned',
            'bids',
            'modcomment',
        )

    def get_fields(self):
        fields = super().get_fields()
        if 'tracker.change_donation' not in self.permissions:
            del fields['modcomment']

        return fields

    def get_donor_name(self, donation: Donation):
        if donation.anonymous():
            return Donor.ANONYMOUS
        if donation.requestedalias is None:
            return Donor.ANONYMOUS

        return donation.requestedalias


class EventSerializer(serializers.ModelSerializer):
    type = ClassNameField()
    timezone = serializers.SerializerMethodField()

    class Meta:
        model = Event
        fields = (
            'type',
            'id',
            'short',
            'name',
            'hashtag',
            'datetime',
            'timezone',
            'use_one_step_screening',
        )

    def get_timezone(self, obj):
        return str(obj.timezone)


class RunnerSerializer(serializers.ModelSerializer):
    type = ClassNameField()

    class Meta:
        model = Runner
        fields = (
            'type',
            'id',
            'name',
            'stream',
            'twitter',
            'youtube',
            'platform',
            'pronouns',
        )


class HeadsetSerializer(serializers.ModelSerializer):
    type = ClassNameField()

    class Meta:
        model = Headset
        fields = (
            'type',
            'id',
            'name',
            'pronouns',
        )


class SpeedRunSerializer(serializers.ModelSerializer):
    type = ClassNameField()
    event = EventSerializer()
    runners = RunnerSerializer(many=True)
    hosts = HeadsetSerializer(many=True)
    commentators = HeadsetSerializer(many=True)

    class Meta:
        model = SpeedRun
        fields = (
            'type',
            'id',
            'event',
            'name',
            'display_name',
            'description',
            'category',
            'console',
            'runners',
            'hosts',
            'commentators',
            'starttime',
            'endtime',
            'order',
            'run_time',
        )<|MERGE_RESOLUTION|>--- conflicted
+++ resolved
@@ -13,13 +13,8 @@
 from django.utils.translation import gettext_lazy as _
 from rest_framework import serializers
 
-<<<<<<< HEAD
-from tracker.models.bid import DonationBid
+from tracker.models.bid import Bid, DonationBid
 from tracker.models.donation import Donation, Donor
-=======
-from tracker.models.bid import Bid, DonationBid
-from tracker.models.donation import Donation
->>>>>>> eb698370
 from tracker.models.event import Event, Headset, Runner, SpeedRun
 
 log = logging.getLogger(__name__)
