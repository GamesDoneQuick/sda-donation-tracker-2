--- conflicted
+++ resolved
@@ -82,8 +82,6 @@
         )
 
 
-<<<<<<< HEAD
-=======
 class PrizeFeedPermission(BasePermission):
     PUBLIC_FEEDS = models.Prize.PUBLIC_FEEDS
     message = messages.UNAUTHORIZED_FEED
@@ -116,7 +114,6 @@
         )
 
 
->>>>>>> de1c9715
 class DonationBidStatePermission(BasePermission):
     PUBLIC_STATES = models.Bid.PUBLIC_STATES
     message = messages.GENERIC_NOT_FOUND
