--- conflicted
+++ resolved
@@ -50,11 +50,8 @@
 
     @property
     def run(self):
-<<<<<<< HEAD
-=======
         from .event import SpeedRun
 
->>>>>>> de1c9715
         if self.anchor:
             return self.anchor
         if self.order is None:  # should never happen, but blows things up if it does
