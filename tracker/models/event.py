import datetime
import decimal
import re

import post_office.models
import pytz
from django.contrib.auth.models import User
from django.core.exceptions import ValidationError
from django.core.signals import request_finished
from django.core.validators import validate_slug
from django.db import models
from django.db.models import signals, Q
from django.dispatch import receiver
from django.urls import reverse
from timezone_field import TimeZoneField

from tracker.validators import positive, nonzero
from .fields import TimestampField
from .util import LatestEvent

__all__ = [
    'Event',
    'PostbackURL',
    'SpeedRun',
    'Runner',
    'Submission',
]

_timezoneChoices = [(x, x) for x in pytz.common_timezones]
_currencyChoices = (('USD', 'US Dollars'), ('CAD', 'Canadian Dollars'))


class EventManager(models.Manager):
    def get_by_natural_key(self, short):
        return self.get(short=short)


class Event(models.Model):
    objects = EventManager()
    short = models.CharField(
        max_length=64,
        unique=True,
        help_text='This must be unique, as it is used for slugs.',
        validators=[validate_slug],
    )
    name = models.CharField(max_length=128)
    hashtag = models.CharField(
        max_length=32,
        help_text='Normally you can use the short id for this, but this value can override it.',
        blank=True,
    )
    use_one_step_screening = models.BooleanField(
        default=True,
        verbose_name='Use One-Step Screening',
        help_text='Turn this off if you use the "Head Donations" flow',
    )
    receivername = models.CharField(
        max_length=128, blank=True, null=False, verbose_name='Receiver Name'
    )
    targetamount = models.DecimalField(
        decimal_places=2,
        max_digits=20,
        validators=[positive, nonzero],
        verbose_name='Target Amount',
        default=0,
    )
    minimumdonation = models.DecimalField(
        decimal_places=2,
        max_digits=20,
        validators=[positive, nonzero],
        verbose_name='Minimum Donation',
        help_text='Enforces a minimum donation amount on the donate page.',
        default=decimal.Decimal('1.00'),
    )
    auto_approve_threshold = models.DecimalField(
        'Threshold amount to send to reader or ignore',
        decimal_places=2,
        max_digits=20,
        validators=[positive],
        blank=True,
        null=True,
        help_text='Leave blank to turn off auto-approval behavior. If set, anonymous, no-comment donations at or above this amount get sent to the reader. Below this amount, they are ignored.',
    )
    paypalemail = models.EmailField(
        max_length=128, null=False, blank=False, verbose_name='Receiver Paypal'
    )
    paypalcurrency = models.CharField(
        max_length=8,
        null=False,
        blank=False,
        default=_currencyChoices[0][0],
        choices=_currencyChoices,
        verbose_name='Currency',
    )
    paypalimgurl = models.CharField(
        max_length=1024, null=False, blank=True, verbose_name='Logo URL',
    )
    donationemailtemplate = models.ForeignKey(
        post_office.models.EmailTemplate,
        verbose_name='Donation Email Template',
        default=None,
        null=True,
        blank=True,
        on_delete=models.PROTECT,
        related_name='event_donation_templates',
    )
    pendingdonationemailtemplate = models.ForeignKey(
        post_office.models.EmailTemplate,
        verbose_name='Pending Donation Email Template',
        default=None,
        null=True,
        blank=True,
        on_delete=models.PROTECT,
        related_name='event_pending_donation_templates',
    )
    donationemailsender = models.EmailField(
        max_length=128, null=True, blank=True, verbose_name='Donation Email Sender'
    )
    scheduleid = models.CharField(
        max_length=128,
        unique=True,
        null=True,
        blank=True,
        verbose_name='Schedule ID (LEGACY)',
        editable=False,
    )
    datetime = models.DateTimeField()
    timezone = TimeZoneField(default='US/Eastern')
    locked = models.BooleanField(
        default=False,
        help_text='Requires special permission to edit this event or anything associated with it.',
    )
    allow_donations = models.BooleanField(
        default=True,
        help_text='Whether or not donations are open for this event. A locked event will override this setting.',
    )
    # Fields related to prize management
    prizecoordinator = models.ForeignKey(
        User,
        default=None,
        null=True,
        blank=True,
        verbose_name='Prize Coordinator',
        help_text='The person responsible for managing prize acceptance/distribution',
        on_delete=models.PROTECT,
    )
    allowed_prize_countries = models.ManyToManyField(
        'Country',
        blank=True,
        verbose_name='Allowed Prize Countries',
        help_text='List of countries whose residents are allowed to receive prizes (leave blank to allow all countries)',
    )
    disallowed_prize_regions = models.ManyToManyField(
        'CountryRegion',
        blank=True,
        verbose_name='Disallowed Regions',
        help_text='A blacklist of regions within allowed countries that are not allowed for drawings (e.g. Quebec in Canada)',
    )
    prize_accept_deadline_delta = models.IntegerField(
        default=14,
        null=False,
        blank=False,
        verbose_name='Prize Accept Deadline Delta',
        help_text='The number of days a winner will be given to accept a prize before it is re-rolled.',
        validators=[positive, nonzero],
    )
    prizecontributoremailtemplate = models.ForeignKey(
        post_office.models.EmailTemplate,
        default=None,
        null=True,
        blank=True,
        verbose_name='Prize Contributor Accept/Deny Email Template',
        help_text="Email template to use when responding to prize contributor's submission requests",
        related_name='event_prizecontributortemplates',
        on_delete=models.SET_NULL,
    )
    prizewinneremailtemplate = models.ForeignKey(
        post_office.models.EmailTemplate,
        default=None,
        null=True,
        blank=True,
        verbose_name='Prize Winner Email Template',
        help_text='Email template to use when someone wins a prize.',
        related_name='event_prizewinnertemplates',
        on_delete=models.SET_NULL,
    )
    prizewinneracceptemailtemplate = models.ForeignKey(
        post_office.models.EmailTemplate,
        default=None,
        null=True,
        blank=True,
        verbose_name='Prize Accepted Email Template',
        help_text='Email template to use when someone accepts a prize (and thus it needs to be shipped).',
        related_name='event_prizewinneraccepttemplates',
        on_delete=models.SET_NULL,
    )
    prizeshippedemailtemplate = models.ForeignKey(
        post_office.models.EmailTemplate,
        default=None,
        null=True,
        blank=True,
        verbose_name='Prize Shipped Email Template',
        help_text='Email template to use when the aprize has been shipped to its recipient).',
        related_name='event_prizeshippedtemplates',
        on_delete=models.SET_NULL,
    )

    def __str__(self):
        return self.name

    def next(self):
        return (
            Event.objects.filter(datetime__gte=self.datetime)
            .exclude(pk=self.pk)
            .first()
        )

    def prev(self):
        return (
            Event.objects.filter(datetime__lte=self.datetime).exclude(pk=self.pk).last()
        )

    def get_absolute_url(self):
        return reverse('tracker:index', args=(self.id,))

    def natural_key(self):
        return (self.short,)

    def save(self, *args, **kwargs):
        if self.datetime is not None:
            if (
                self.datetime.tzinfo is None
                or self.datetime.tzinfo.utcoffset(self.datetime) is None
            ):
                self.datetime = self.timezone.localize(self.datetime)
        super(Event, self).save(*args, **kwargs)

        # When an event's datetime moves later than the starttime of the first
        # run, we need to trigger a save on the run to update all runs' times
        # properly to begin after the event starts.
        first_run = self.speedrun_set.all().first()
        if first_run and first_run.starttime and first_run.starttime != self.datetime:
            first_run.save(fix_time=True)

    def clean(self):
        if self.id and self.id < 1:
            raise ValidationError('Event ID must be positive and non-zero')
        if not re.match(r'^\w+$', self.short):
            raise ValidationError('Event short name must be a url-safe string')
        if not self.scheduleid:
            self.scheduleid = None
        if (
            self.donationemailtemplate is not None
            or self.pendingdonationemailtemplate is not None
        ):
            if not self.donationemailsender:
                raise ValidationError(
                    'Must specify a donation email sender if automailing is used'
                )

    @property
    def date(self):
        return self.datetime.date()

    class Meta:
        app_label = 'tracker'
        get_latest_by = 'datetime'
        permissions = (('can_edit_locked_events', 'Can edit locked events'),)
        ordering = ('datetime',)


class PostbackURL(models.Model):
    event = models.ForeignKey(
        'Event',
        on_delete=models.PROTECT,
        verbose_name='Event',
        null=False,
        blank=False,
        related_name='postbacks',
    )
    url = models.URLField(blank=False, null=False, verbose_name='URL')

    class Meta:
        app_label = 'tracker'


class SpeedRunManager(models.Manager):
    def get_by_natural_key(self, name, event):
        return self.get(name=name, event=Event.objects.get_by_natural_key(*event))

    def get_or_create_by_natural_key(self, name, event):
        return self.get_or_create(
            name=name, event=Event.objects.get_by_natural_key(*event)
        )


def runners_exists(runners):
    for r in runners.split(','):
        try:
            Runner.objects.get_by_natural_key(r.strip())
        except Runner.DoesNotExist:
            raise ValidationError('Runner not found: "%s"' % r.strip())


class SpeedRun(models.Model):
    objects = SpeedRunManager()
    event = models.ForeignKey('Event', on_delete=models.PROTECT, default=LatestEvent)
    name = models.CharField(max_length=64)
    display_name = models.TextField(
        max_length=256,
        blank=True,
        verbose_name='Display Name',
        help_text='How to display this game on the stream.',
    )
    twitch_name = models.TextField(
        max_length=256,
        blank=True,
        verbose_name='Twitch Name',
        help_text='What game name to use on Twitch',
    )
    # This field is now deprecated, we should eventually set up a way to migrate the old set-up to use the donor links
    deprecated_runners = models.CharField(
        max_length=1024,
        blank=True,
        verbose_name='*DEPRECATED* Runners',
        editable=False,
        validators=[runners_exists],
    )
    console = models.CharField(max_length=32, blank=True)
    commentators = models.CharField(max_length=1024, blank=True)
    description = models.TextField(max_length=1024, blank=True)
    starttime = models.DateTimeField(
        verbose_name='Start Time', editable=False, null=True
    )
    endtime = models.DateTimeField(verbose_name='End Time', editable=False, null=True)
    # can be temporarily null when moving runs around, or null when they haven't been slotted in yet
    order = models.IntegerField(
        blank=True,
        null=True,
        help_text='Please note that using the schedule editor is much easier',
        validators=[positive],
    )
    run_time = TimestampField(always_show_h=True)
    setup_time = TimestampField(always_show_h=True)
    runners = models.ManyToManyField('Runner')
    coop = models.BooleanField(
        default=False,
        help_text='Cooperative runs should be marked with this for layout purposes',
    )
    category = models.CharField(
        max_length=64,
        blank=True,
        null=True,
        help_text='The type of run being performed',
    )
    release_year = models.IntegerField(
        blank=True,
        null=True,
        verbose_name='Release Year',
        help_text='The year the game was released',
    )
    giantbomb_id = models.IntegerField(
        blank=True,
        null=True,
        verbose_name='GiantBomb Database ID',
        help_text='Identifies the game in the GiantBomb database, to allow auto-population of game data.',
    )
    tech_notes = models.TextField(blank=True, help_text='Notes for the tech crew')

    class Meta:
        app_label = 'tracker'
        verbose_name = 'Speed Run'
        unique_together = (('name', 'category', 'event'), ('event', 'order'))
        ordering = ['event__datetime', 'order']
        permissions = (('can_view_tech_notes', 'Can view tech notes'),)

    def get_absolute_url(self):
        return reverse('tracker:run', args=(self.id,))

    def natural_key(self):
        return self.name, self.event.natural_key()

    def clean(self):
        if not self.name:
            raise ValidationError('Name cannot be blank')
        if not self.display_name:
            self.display_name = self.name
        if not self.order:
            self.order = None

    def save(self, fix_time=True, fix_runners=True, *args, **kwargs):
        i = TimestampField.time_string_to_int
        can_fix_time = self.order is not None and (
            i(self.run_time) != 0 or i(self.setup_time) != 0
        )

        # fix our own time
        if fix_time and can_fix_time:
            prev = SpeedRun.objects.filter(
                event=self.event, order__lt=self.order
            ).last()
            if prev:
                self.starttime = prev.starttime + datetime.timedelta(
                    milliseconds=i(prev.run_time) + i(prev.setup_time)
                )
            else:
                self.starttime = self.event.datetime
            self.endtime = self.starttime + datetime.timedelta(
                milliseconds=i(self.run_time) + i(self.setup_time)
            )

        if fix_runners and self.id:
            self.deprecated_runners = ', '.join(
                sorted(str(r) for r in self.runners.all())
            )

        # TODO: strip out force_insert and force_delete? causes issues if you try to insert a run in the middle
        # with #create with an order parameter, but nobody should be doing that outside of tests anyway?
        # maybe the admin lets you do it...
        super(SpeedRun, self).save(*args, **kwargs)

        # fix up all the others if requested
        if fix_time:
            if can_fix_time:
                next = SpeedRun.objects.filter(
                    event=self.event, order__gt=self.order
                ).first()
                starttime = self.starttime + datetime.timedelta(
                    milliseconds=i(self.run_time) + i(self.setup_time)
                )
                if next and next.starttime != starttime:
                    return [self] + next.save(*args, **kwargs)
            elif self.starttime:
                prev = (
                    SpeedRun.objects.filter(
                        event=self.event, starttime__lte=self.starttime
                    )
                    .exclude(order=None)
                    .last()
                )
                if prev:
                    self.starttime = prev.starttime + datetime.timedelta(
                        milliseconds=i(prev.run_time) + i(prev.setup_time)
                    )
                else:
                    self.starttime = self.event.timezone.localize(
                        datetime.datetime.combine(self.event.date, datetime.time(12))
                    )
                next = (
                    SpeedRun.objects.filter(
                        event=self.event, starttime__gte=self.starttime
                    )
                    .exclude(order=None)
                    .first()
                )
                if next and next.starttime != self.starttime:
                    return [self] + next.save(*args, **kwargs)
        return [self]

    def name_with_category(self):
        category_string = f' {self.category}' if self.category else ''
        return f'{self.name}{category_string}'

    def __str__(self):
        return f'{self.name_with_category()} (event_id: {self.event_id})'


class Runner(models.Model):
    class _Manager(models.Manager):
        def get_by_natural_key(self, name):
            return self.get(name__iexact=name)

        def get_or_create_by_natural_key(self, name):
            return self.get_or_create(name__iexact=name, defaults={'name': name})

    class Meta:
        app_label = 'tracker'

    objects = _Manager()
    name = models.CharField(
        max_length=64,
        unique=True,
        error_messages={
            'unique': 'Runner with this case-insensitive Name already exists.'
        },
    )
    stream = models.URLField(max_length=128, blank=True)
    twitter = models.SlugField(max_length=15, blank=True)
    youtube = models.SlugField(max_length=20, blank=True)
    platform = models.CharField(
        max_length=20,
        default='TWITCH',
        choices=(
            ('TWITCH', 'Twitch'),
            ('MIXER', 'Mixer'),
            ('FACEBOOK', 'Facebook'),
            ('YOUTUBE', 'Youtube'),
        ),
        help_text='Streaming Platforms',
    )
    pronouns = models.CharField(max_length=20, blank=True, help_text='They/Them')
    donor = models.OneToOneField(
        'tracker.Donor', blank=True, null=True, on_delete=models.SET_NULL
    )

    def validate_unique(self, exclude=None):
        case_insensitive = Runner.objects.filter(name__iexact=self.name)
        if self.id:
            case_insensitive = case_insensitive.exclude(id=self.id)
        case_insensitive = case_insensitive.exists()
        try:
            super(Runner, self).validate_unique(exclude)
        except ValidationError as e:
            if case_insensitive:
                e.error_dict.setdefault('name', []).append(
                    self.unique_error_message(Runner, ['name'])
                )
            raise
        if case_insensitive:
            raise self.unique_error_message(Runner, ['name'])

    def natural_key(self):
        return (self.name,)

    def __str__(self):
        return self.name


# XXX: this signal handler will run for both SpeedRuns and Runners
@receiver(signals.m2m_changed, sender=SpeedRun.runners.through)
def runners_changed(sender, instance, action, **kwargs):
    if action[:4] == 'post':
        instance.save(fix_time=False, fix_runners=True)


class Submission(models.Model):
    class Meta:
        app_label = 'tracker'

    external_id = models.IntegerField(primary_key=True)
    run = models.ForeignKey('SpeedRun', on_delete=models.CASCADE)
    runner = models.ForeignKey('Runner', on_delete=models.CASCADE)
    game_name = models.CharField(max_length=64)
    category = models.CharField(max_length=64)
    console = models.CharField(max_length=32)
    estimate = TimestampField(always_show_h=True)

    def __str__(self):
        return f'{self.game_name} ({self.category}) by {self.runner}'

    def save(self, *args, **kwargs):
        super(Submission, self).save(*args, **kwargs)
        ret = [self]
        save_run = False
        if not self.run.category:
            self.run.category = self.category
            save_run = True
        if not self.run.description:
            self.run.description = self.category
            save_run = True
        if not self.run.console:
            self.run.console = self.console
            save_run = True
        if not self.run.run_time:
            self.run.run_time = self.estimate
            save_run = True
        if save_run:
            self.run.save()
            ret.append(self.run)
        return ret


class HostSlot(models.Model):
    start_run = models.ForeignKey(
        'SpeedRun',
        related_name='+',
<<<<<<< HEAD
        help_text='The run this host slot starts on',
=======
        help_text='The first run this host slot covers',
>>>>>>> 78b66eee
        on_delete=models.PROTECT,
    )
    end_run = models.ForeignKey(
        'SpeedRun',
        related_name='+',
<<<<<<< HEAD
        help_text='The run this host slot ends on',
=======
        help_text='The last run this host slot covers',
>>>>>>> 78b66eee
        on_delete=models.PROTECT,
    )
    name = models.CharField(max_length=64)

    class Meta:
        ordering = ('start_run',)

    def clean(self):
        if self.start_run and self.end_run:
            if self.start_run.event != self.end_run.event:
                raise ValidationError(
                    {
                        'start_run': 'start run and end run must be part of the same event'
                    }
                )
            if self.start_run.order is None:
                raise ValidationError({'start_run': 'start run is not ordered'})
            if self.end_run.order is None:
                raise ValidationError({'end_run': 'end run is not ordered'})
            if self.start_run.order > self.end_run.order:
                raise ValidationError(
                    {'start_run': 'start run and end run are in the wrong order'}
                )
        conflicting = HostSlot.objects.filter(start_run__event=self.event).filter(
            (
                Q(start_run__order__gte=self.start_run.order)
                & Q(start_run__order__lte=self.end_run.order)
            )
            | (
                Q(end_run__order__gte=self.start_run.order)
                & Q(end_run__order__lte=self.end_run.order)
            )
            | (
                Q(start_run__order__lte=self.start_run.order)
                & Q(end_run__order__gte=self.end_run.order)
            )
        )
        if conflicting and (
            conflicting.count() > 1 or conflicting.first().id != self.id
        ):
            raise ValidationError('host slot conflicts with other slots')

    def __str__(self):
        return '%s - %s' % (self.start_run.name, self.end_run.name)

    @property
    def event(self):
        return self.start_run.event

    @property
    def event_id(self):
        return self.start_run.event_id

    @staticmethod
    def host_for_run(run):
<<<<<<< HEAD
=======
        # TODO: maybe replace this with something that fetches them all at once?
        #  this is neither thread nor async safe, but on the other hand... worst case is that
        #  it probably just fetches more often than it needs to?
        #  also it's only used on the admin pages so maybe it just belongs there instead
>>>>>>> 78b66eee
        cache = getattr(HostSlot, '_slot_cache', None)
        if not cache or cache._event_id != run.event_id:
            cache = HostSlot._slot_cache = (
                HostSlot.objects.filter(start_run__event_id=run.event_id)
                .select_related('start_run', 'end_run')
                .only('start_run__order', 'end_run__order', 'name')
            )
            cache._event_id = run.event_id

        return next(
            (
                h
                for h in cache
                if h.start_run.order <= run.order and h.end_run.order >= run.order
            ),
            None,
        )

    @staticmethod
    @receiver(request_finished)
    def _clear_cache(**kwargs):
        if hasattr(HostSlot, '_slot_cache'):
            delattr(HostSlot, '_slot_cache')<|MERGE_RESOLUTION|>--- conflicted
+++ resolved
@@ -574,21 +574,13 @@
     start_run = models.ForeignKey(
         'SpeedRun',
         related_name='+',
-<<<<<<< HEAD
-        help_text='The run this host slot starts on',
-=======
         help_text='The first run this host slot covers',
->>>>>>> 78b66eee
         on_delete=models.PROTECT,
     )
     end_run = models.ForeignKey(
         'SpeedRun',
         related_name='+',
-<<<<<<< HEAD
-        help_text='The run this host slot ends on',
-=======
         help_text='The last run this host slot covers',
->>>>>>> 78b66eee
         on_delete=models.PROTECT,
     )
     name = models.CharField(max_length=64)
@@ -644,13 +636,10 @@
 
     @staticmethod
     def host_for_run(run):
-<<<<<<< HEAD
-=======
         # TODO: maybe replace this with something that fetches them all at once?
         #  this is neither thread nor async safe, but on the other hand... worst case is that
         #  it probably just fetches more often than it needs to?
         #  also it's only used on the admin pages so maybe it just belongs there instead
->>>>>>> 78b66eee
         cache = getattr(HostSlot, '_slot_cache', None)
         if not cache or cache._event_id != run.event_id:
             cache = HostSlot._slot_cache = (
