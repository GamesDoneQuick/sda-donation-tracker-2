import datetime
import decimal
import logging

import dateutil.parser
import post_office.models
import pytz
from django.contrib.auth.models import User
from django.core.exceptions import ValidationError
from django.core.validators import validate_slug
from django.db import models
from django.db.models import Case, Count, F, Q, Sum, When, signals
from django.db.models.functions import Cast, Coalesce
from django.dispatch import receiver
from django.urls import reverse
from timezone_field import TimeZoneField

from tracker.validators import nonzero, positive

from .fields import TimestampField
from .util import LatestEvent

__all__ = [
    'Event',
    'PostbackURL',
    'SpeedRun',
    'Runner',
    'Submission',
    'Headset',
]

_timezoneChoices = [(x, x) for x in pytz.common_timezones]
_currencyChoices = (('USD', 'US Dollars'), ('CAD', 'Canadian Dollars'))


<<<<<<< HEAD
class EventQuerySet(models.QuerySet):
    def with_annotations(self, ignore_order=False):
        annotated = self.annotate(
            amount=Cast(
                Coalesce(
                    Sum(
                        Case(
                            When(
                                Q(donation__transactionstate='COMPLETED'),
                                then=F('donation__amount'),
                            ),
                            output_field=models.DecimalField(decimal_places=2),
                        )
                    ),
                    0.0,
                ),
                output_field=models.DecimalField(),
            ),
            donation_count=Count(
                'donation', filter=Q(donation__transactionstate='COMPLETED')
            ),
        )

        if not ignore_order:
            annotated = annotated.order_by(*self.model._meta.ordering)

        return annotated
=======
logger = logging.getLogger(__name__)


class EventQuerySet(models.QuerySet):
    def current(self, timestamp=None):
        timestamp = timestamp or datetime.datetime.now(pytz.utc)
        runs = SpeedRun.objects.filter(starttime__lte=timestamp, endtime__gte=timestamp)
        if len(runs) == 1:
            return self.filter(pk=runs.first().event_id).first()
        else:
            if len(runs) > 1:
                logger.warning(
                    f'Timestamp {timestamp} returned multiple runs: {",".join(str(r.id) for r in runs)}'
                )
            return None

    def next(self, timestamp=None):
        timestamp = timestamp or datetime.datetime.now(pytz.utc)
        return self.filter(datetime__gt=timestamp).order_by('datetime').first()
>>>>>>> eb698370


class EventManager(models.Manager):
    def get_by_natural_key(self, short):
        return self.get(short=short)


class Event(models.Model):
    objects = EventManager.from_queryset(EventQuerySet)()
    short = models.CharField(
        max_length=64,
        unique=True,
        help_text='This must be unique, as it is used for slugs.',
        validators=[validate_slug],
    )
    name = models.CharField(max_length=128)
    hashtag = models.CharField(
        max_length=32,
        help_text='Normally you can use the short id for this, but this value can override it.',
        blank=True,
    )
    use_one_step_screening = models.BooleanField(
        default=True,
        verbose_name='Use One-Step Screening',
        help_text='Turn this off if you use the "Head Donations" flow',
    )
    receivername = models.CharField(
        max_length=128, blank=True, null=False, verbose_name='Receiver Name'
    )
    receiver_short = models.CharField(
        max_length=16,
        blank=True,
        verbose_name='Receiver Name (Short)',
        help_text='Useful for space constrained displays',
    )
    targetamount = models.DecimalField(
        decimal_places=2,
        max_digits=20,
        validators=[positive, nonzero],
        verbose_name='Target Amount',
        default=0,
    )
    minimumdonation = models.DecimalField(
        decimal_places=2,
        max_digits=20,
        validators=[positive, nonzero],
        verbose_name='Minimum Donation',
        help_text='Enforces a minimum donation amount on the donate page.',
        default=decimal.Decimal('1.00'),
    )
    auto_approve_threshold = models.DecimalField(
        'Threshold amount to send to reader or ignore',
        decimal_places=2,
        max_digits=20,
        validators=[positive],
        blank=True,
        null=True,
        help_text='Leave blank to turn off auto-approval behavior. If set, anonymous, no-comment donations at or above this amount get sent to the reader. Below this amount, they are ignored.',
    )
    paypalemail = models.EmailField(
        max_length=128, null=False, blank=False, verbose_name='Receiver Paypal'
    )
    paypalcurrency = models.CharField(
        max_length=8,
        null=False,
        blank=False,
        default=_currencyChoices[0][0],
        choices=_currencyChoices,
        verbose_name='Currency',
    )
    paypalimgurl = models.CharField(
        max_length=1024,
        null=False,
        blank=True,
        verbose_name='Logo URL',
    )
    donationemailtemplate = models.ForeignKey(
        post_office.models.EmailTemplate,
        verbose_name='Donation Email Template',
        default=None,
        null=True,
        blank=True,
        on_delete=models.PROTECT,
        related_name='event_donation_templates',
    )
    pendingdonationemailtemplate = models.ForeignKey(
        post_office.models.EmailTemplate,
        verbose_name='Pending Donation Email Template',
        default=None,
        null=True,
        blank=True,
        on_delete=models.PROTECT,
        related_name='event_pending_donation_templates',
    )
    donationemailsender = models.EmailField(
        max_length=128, null=True, blank=True, verbose_name='Donation Email Sender'
    )
    scheduleid = models.CharField(
        max_length=128,
        unique=True,
        null=True,
        blank=True,
        verbose_name='Schedule ID (LEGACY)',
        editable=False,
    )
    datetime = models.DateTimeField()
    timezone = TimeZoneField(default='US/Eastern')
    locked = models.BooleanField(
        default=False,
        help_text='Requires special permission to edit this event or anything associated with it.',
    )
    allow_donations = models.BooleanField(
        default=True,
        help_text='Whether or not donations are open for this event. A locked event will override this setting.',
    )
    # Fields related to prize management
    prizecoordinator = models.ForeignKey(
        User,
        default=None,
        null=True,
        blank=True,
        verbose_name='Prize Coordinator',
        help_text='The person responsible for managing prize acceptance/distribution',
        on_delete=models.PROTECT,
    )
    allowed_prize_countries = models.ManyToManyField(
        'Country',
        blank=True,
        verbose_name='Allowed Prize Countries',
        help_text='List of countries whose residents are allowed to receive prizes (leave blank to allow all countries)',
    )
    disallowed_prize_regions = models.ManyToManyField(
        'CountryRegion',
        blank=True,
        verbose_name='Disallowed Regions',
        help_text='A blacklist of regions within allowed countries that are not allowed for drawings (e.g. Quebec in Canada)',
    )
    prize_accept_deadline_delta = models.IntegerField(
        default=14,
        null=False,
        blank=False,
        verbose_name='Prize Accept Deadline Delta',
        help_text='The number of days a winner will be given to accept a prize before it is re-rolled.',
        validators=[positive, nonzero],
    )
    prize_drawing_date = models.DateField(
        null=True,
        blank=True,
        verbose_name='Prize Drawing Date',
        help_text='Prizes will be eligible for drawing on or after this date, otherwise they will be eligible for drawing immediately after their window closes.',
    )
    prizecontributoremailtemplate = models.ForeignKey(
        post_office.models.EmailTemplate,
        default=None,
        null=True,
        blank=True,
        verbose_name='Prize Contributor Accept/Deny Email Template',
        help_text="Email template to use when responding to prize contributor's submission requests",
        related_name='event_prizecontributortemplates',
        on_delete=models.SET_NULL,
    )
    prizewinneremailtemplate = models.ForeignKey(
        post_office.models.EmailTemplate,
        default=None,
        null=True,
        blank=True,
        verbose_name='Prize Winner Email Template',
        help_text='Email template to use when someone wins a prize.',
        related_name='event_prizewinnertemplates',
        on_delete=models.SET_NULL,
    )
    prizewinneracceptemailtemplate = models.ForeignKey(
        post_office.models.EmailTemplate,
        default=None,
        null=True,
        blank=True,
        verbose_name='Prize Accepted Email Template',
        help_text='Email template to use when someone accepts a prize (and thus it needs to be shipped).',
        related_name='event_prizewinneraccepttemplates',
        on_delete=models.SET_NULL,
    )
    prizeshippedemailtemplate = models.ForeignKey(
        post_office.models.EmailTemplate,
        default=None,
        null=True,
        blank=True,
        verbose_name='Prize Shipped Email Template',
        help_text='Email template to use when the aprize has been shipped to its recipient).',
        related_name='event_prizeshippedtemplates',
        on_delete=models.SET_NULL,
    )

    def __str__(self):
        return self.name

    # used for templates
    def next(self):
        return (
            Event.objects.filter(datetime__gte=self.datetime)
            .order_by('datetime')
            .exclude(pk=self.pk)
            .first()
        )

    def prev(self):
        return (
            Event.objects.filter(datetime__lte=self.datetime)
            .order_by('datetime')
            .exclude(pk=self.pk)
            .last()
        )

    def get_absolute_url(self):
        return reverse('tracker:index', args=(self.id,))

    def natural_key(self):
        return (self.short,)

    def save(self, *args, **kwargs):
        if self.datetime is not None:
            if (
                self.datetime.tzinfo is None
                or self.datetime.tzinfo.utcoffset(self.datetime) is None
            ):
                self.datetime = self.datetime.replace(tzinfo=self.timezone)
        super(Event, self).save(*args, **kwargs)

        # When an event's datetime moves later than the starttime of the first
        # run, we need to trigger a save on the run to update all runs' times
        # properly to begin after the event starts.
        first_run = self.speedrun_set.all().first()
        if first_run and first_run.starttime and first_run.starttime != self.datetime:
            first_run.save(fix_time=True)

    def clean(self):
        if self.id and self.id < 1:
            raise ValidationError('Event ID must be positive and non-zero')
        if not self.scheduleid:
            self.scheduleid = None
        if (
            self.donationemailtemplate is not None
            or self.pendingdonationemailtemplate is not None
        ):
            if not self.donationemailsender:
                raise ValidationError(
                    'Must specify a donation email sender if automailing is used'
                )
        if (
            self.prize_drawing_date
            and self.speedrun_set.last().end_time >= self.prize_drawing_date
        ):
            raise ValidationError(
                {'prise_drawing_date': 'Draw date must be after the last run'}
            )

    @property
    def date(self):
        return self.datetime.date()

    class Meta:
        app_label = 'tracker'
        get_latest_by = 'datetime'
        permissions = (('can_edit_locked_events', 'Can edit locked events'),)
        ordering = ('-datetime',)


class PostbackURL(models.Model):
    event = models.ForeignKey(
        'Event',
        on_delete=models.PROTECT,
        verbose_name='Event',
        null=False,
        blank=False,
        related_name='postbacks',
    )
    url = models.URLField(blank=False, null=False, verbose_name='URL')

    class Meta:
        app_label = 'tracker'


_DEFAULT_RUN_MIN = 3
_DEFAULT_RUN_MAX = 7
_DEFAULT_RUN_DELTA = datetime.timedelta(hours=6)


class SpeedRunQueryset(models.QuerySet):
    def upcoming(
        self,
        *,
        include_current=True,
        min_runs=_DEFAULT_RUN_MIN,
        max_runs=_DEFAULT_RUN_MAX,
        delta=_DEFAULT_RUN_DELTA,
        now=None,
    ):
        queryset = self
        if now is None:
            now = datetime.datetime.now(tz=pytz.utc)
        elif isinstance(now, str):
            now = dateutil.parser.parse(now)
        else:
            now = now.astimezone(pytz.utc)
        if include_current:
            queryset = queryset.filter(endtime__gte=now)
        else:
            queryset = queryset.filter(starttime__gte=now)
        if delta:
            high_filter = queryset.filter(endtime__lte=now + delta)
        else:
            high_filter = queryset
        count = high_filter.count()
        if max_runs is not None and count > max_runs:
            queryset = queryset[:max_runs]
        elif min_runs is not None and count < min_runs:
            queryset = queryset[:min_runs]
        else:
            queryset = high_filter
        return queryset


class SpeedRunManager(models.Manager):
    def get_by_natural_key(self, name, event):
        return self.get(name=name, event=Event.objects.get_by_natural_key(*event))

    def get_or_create_by_natural_key(self, name, event):
        return self.get_or_create(
            name=name, event=Event.objects.get_by_natural_key(*event)
        )


def runners_exists(runners):
    for r in runners.split(','):
        try:
            Runner.objects.get_by_natural_key(r.strip())
        except Runner.DoesNotExist:
            raise ValidationError('Runner not found: "%s"' % r.strip())


class SpeedRun(models.Model):
    objects = SpeedRunManager.from_queryset(SpeedRunQueryset)()
    event = models.ForeignKey('Event', on_delete=models.PROTECT, default=LatestEvent)
    name = models.CharField(max_length=64)
    display_name = models.TextField(
        max_length=256,
        blank=True,
        verbose_name='Display Name',
        help_text='How to display this game on the stream.',
    )
    twitch_name = models.TextField(
        max_length=256,
        blank=True,
        verbose_name='Twitch Name',
        help_text='What game name to use on Twitch',
    )
    # This field is now deprecated, we should eventually set up a way to migrate the old set-up to use the donor links
    deprecated_runners = models.CharField(
        max_length=1024,
        blank=True,
        verbose_name='*DEPRECATED* Runners',
        editable=False,
        validators=[runners_exists],
    )
    console = models.CharField(max_length=32, blank=True)
    description = models.TextField(max_length=1024, blank=True)
    starttime = models.DateTimeField(
        verbose_name='Start Time', editable=False, null=True
    )
    endtime = models.DateTimeField(verbose_name='End Time', editable=False, null=True)
    # can be temporarily null when moving runs around, or null when they haven't been slotted in yet
    order = models.IntegerField(
        blank=True,
        null=True,
        help_text='Please note that using the schedule editor is much easier',
        validators=[positive],
    )
    run_time = TimestampField(always_show_h=True)
    setup_time = TimestampField(always_show_h=True)
    runners = models.ManyToManyField('Runner')
    hosts = models.ManyToManyField('Headset', related_name='hosting_for', blank=True)
    commentators = models.ManyToManyField(
        'Headset', related_name='commentating_for', blank=True
    )
    coop = models.BooleanField(
        default=False,
        help_text='Cooperative runs should be marked with this for layout purposes',
    )
    onsite = models.CharField(
        max_length=6,
        default='ONSITE',
        choices=[('ONSITE', 'Onsite'), ('ONLINE', 'Online'), ('HYBRID', 'Hybrid')],
    )
    category = models.CharField(
        max_length=64,
        blank=True,
        null=True,
        help_text='The type of run being performed',
    )
    release_year = models.IntegerField(
        blank=True,
        null=True,
        verbose_name='Release Year',
        help_text='The year the game was released',
    )
    giantbomb_id = models.IntegerField(
        blank=True,
        null=True,
        verbose_name='GiantBomb Database ID',
        help_text='Identifies the game in the GiantBomb database, to allow auto-population of game data.',
    )
    tech_notes = models.TextField(blank=True, help_text='Notes for the tech crew')

    class Meta:
        app_label = 'tracker'
        verbose_name = 'Speed Run'
        unique_together = (('name', 'category', 'event'), ('event', 'order'))
        ordering = ['event__datetime', 'order']
        permissions = (('can_view_tech_notes', 'Can view tech notes'),)

    def get_absolute_url(self):
        return reverse('tracker:run', args=(self.id,))

    def natural_key(self):
        return self.name, self.event.natural_key()

    def clean(self):
        if not self.name:
            raise ValidationError('Name cannot be blank')
        if not self.display_name:
            self.display_name = self.name
        if not self.order:
            self.order = None

    def save(self, fix_time=True, fix_runners=True, *args, **kwargs):
        i = TimestampField.time_string_to_int
        can_fix_time = self.order is not None and (
            i(self.run_time) != 0 or i(self.setup_time) != 0
        )

        # fix our own time
        if fix_time and can_fix_time:
            prev = SpeedRun.objects.filter(
                event=self.event, order__lt=self.order
            ).last()
            if prev:
                self.starttime = prev.starttime + datetime.timedelta(
                    milliseconds=i(prev.run_time) + i(prev.setup_time)
                )
            else:
                self.starttime = self.event.datetime
            self.endtime = self.starttime + datetime.timedelta(
                milliseconds=i(self.run_time) + i(self.setup_time)
            )

        if fix_runners and self.id:
            self.deprecated_runners = ', '.join(
                sorted(str(r) for r in self.runners.all())
            )

        # TODO: strip out force_insert and force_delete? causes issues if you try to insert a run in the middle
        # with #create with an order parameter, but nobody should be doing that outside of tests anyway?
        # maybe the admin lets you do it...
        super(SpeedRun, self).save(*args, **kwargs)

        # fix up all the others if requested
        if fix_time:
            if can_fix_time:
                next = SpeedRun.objects.filter(
                    event=self.event, order__gt=self.order
                ).first()
                starttime = self.starttime + datetime.timedelta(
                    milliseconds=i(self.run_time) + i(self.setup_time)
                )
                if next and next.starttime != starttime:
                    return [self] + next.save(*args, **kwargs)
            elif self.starttime:
                prev = (
                    SpeedRun.objects.filter(
                        event=self.event, starttime__lte=self.starttime
                    )
                    .exclude(order=None)
                    .last()
                )
                if prev:
                    self.starttime = prev.starttime + datetime.timedelta(
                        milliseconds=i(prev.run_time) + i(prev.setup_time)
                    )
                else:
                    self.starttime = self.event.datetime
                next = (
                    SpeedRun.objects.filter(
                        event=self.event, starttime__gte=self.starttime
                    )
                    .exclude(order=None)
                    .first()
                )
                if next and next.starttime != self.starttime:
                    return [self] + next.save(*args, **kwargs)
        return [self]

    def name_with_category(self):
        category_string = f' {self.category}' if self.category else ''
        return f'{self.name}{category_string}'

    def __str__(self):
        return f'{self.name_with_category()} (event_id: {self.event_id})'


class Runner(models.Model):
    class _Manager(models.Manager):
        def get_by_natural_key(self, name):
            return self.get(name__iexact=name)

        def get_or_create_by_natural_key(self, name):
            return self.get_or_create(name__iexact=name, defaults={'name': name})

    class Meta:
        app_label = 'tracker'

    objects = _Manager()
    name = models.CharField(
        max_length=64,
        unique=True,
        error_messages={
            'unique': 'Runner with this case-insensitive Name already exists.'
        },
    )
    stream = models.URLField(max_length=128, blank=True)
    twitter = models.SlugField(max_length=15, blank=True)
    youtube = models.SlugField(max_length=20, blank=True)
    platform = models.CharField(
        max_length=20,
        default='TWITCH',
        choices=(
            ('TWITCH', 'Twitch'),
            ('MIXER', 'Mixer'),
            ('FACEBOOK', 'Facebook'),
            ('YOUTUBE', 'Youtube'),
        ),
        help_text='Streaming Platforms',
    )
    pronouns = models.CharField(max_length=20, blank=True, help_text='They/Them')
    donor = models.OneToOneField(
        'tracker.Donor', blank=True, null=True, on_delete=models.SET_NULL
    )

    def validate_unique(self, exclude=None):
        case_insensitive = Runner.objects.filter(name__iexact=self.name)
        if self.id:
            case_insensitive = case_insensitive.exclude(id=self.id)
        case_insensitive = case_insensitive.exists()
        try:
            super(Runner, self).validate_unique(exclude)
        except ValidationError as e:
            if case_insensitive:
                e.error_dict.setdefault('name', []).append(
                    self.unique_error_message(Runner, ['name'])
                )
            raise
        if case_insensitive:
            raise self.unique_error_message(Runner, ['name'])

    def natural_key(self):
        return (self.name,)

    def __str__(self):
        return self.name


# XXX: this signal handler will run for both SpeedRuns and Runners
@receiver(signals.m2m_changed, sender=SpeedRun.runners.through)
def runners_changed(sender, instance, action, **kwargs):
    if action[:4] == 'post':
        instance.save(fix_time=False, fix_runners=True)


class Submission(models.Model):
    class Meta:
        app_label = 'tracker'

    external_id = models.IntegerField(primary_key=True)
    run = models.ForeignKey('SpeedRun', on_delete=models.CASCADE)
    runner = models.ForeignKey('Runner', on_delete=models.CASCADE)
    game_name = models.CharField(max_length=64)
    category = models.CharField(max_length=64)
    console = models.CharField(max_length=32)
    estimate = TimestampField(always_show_h=True)

    def __str__(self):
        return f'{self.game_name} ({self.category}) by {self.runner}'

    def save(self, *args, **kwargs):
        super(Submission, self).save(*args, **kwargs)
        ret = [self]
        save_run = False
        if not self.run.category:
            self.run.category = self.category
            save_run = True
        if not self.run.description:
            self.run.description = self.category
            save_run = True
        if not self.run.console:
            self.run.console = self.console
            save_run = True
        if not self.run.run_time:
            self.run.run_time = self.estimate
            save_run = True
        if save_run:
            self.run.save()
            ret.append(self.run)
        return ret


class Headset(models.Model):
    class _Manager(models.Manager):
        def get_by_natural_key(self, name):
            return self.get(name__iexact=name)

    class Meta:
        ordering = ('name',)

    objects = _Manager()
    name = models.CharField(
        max_length=64,
        unique=True,
        error_messages={
            'unique': 'Headset with this case-insensitive Name already exists.'
        },
    )
    pronouns = models.CharField(
        max_length=20, blank=True, help_text='Example: They/Them'
    )
    runner = models.OneToOneField(
        'Runner',
        blank=True,
        null=True,
        on_delete=models.SET_NULL,
        help_text='Optional Runner link',
    )

    def __str__(self):
        return self.name

    def validate_unique(self, exclude=None):
        case_insensitive = Headset.objects.filter(name__iexact=self.name)
        if self.id:
            case_insensitive = case_insensitive.exclude(id=self.id)
        case_insensitive = case_insensitive.exists()
        try:
            super(Headset, self).validate_unique(exclude)
        except ValidationError as e:
            if case_insensitive:
                e.error_dict.setdefault('name', []).append(
                    self.unique_error_message(Headset, ['name'])
                )
            raise
        if case_insensitive:
            raise self.unique_error_message(Headset, ['name'])

    def natural_key(self):
        return (self.name,)<|MERGE_RESOLUTION|>--- conflicted
+++ resolved
@@ -33,8 +33,26 @@
 _currencyChoices = (('USD', 'US Dollars'), ('CAD', 'Canadian Dollars'))
 
 
-<<<<<<< HEAD
+logger = logging.getLogger(__name__)
+
+
 class EventQuerySet(models.QuerySet):
+    def current(self, timestamp=None):
+        timestamp = timestamp or datetime.datetime.now(pytz.utc)
+        runs = SpeedRun.objects.filter(starttime__lte=timestamp, endtime__gte=timestamp)
+        if len(runs) == 1:
+            return self.filter(pk=runs.first().event_id).first()
+        else:
+            if len(runs) > 1:
+                logger.warning(
+                    f'Timestamp {timestamp} returned multiple runs: {",".join(str(r.id) for r in runs)}'
+                )
+            return None
+
+    def next(self, timestamp=None):
+        timestamp = timestamp or datetime.datetime.now(pytz.utc)
+        return self.filter(datetime__gt=timestamp).order_by('datetime').first()
+
     def with_annotations(self, ignore_order=False):
         annotated = self.annotate(
             amount=Cast(
@@ -61,27 +79,6 @@
             annotated = annotated.order_by(*self.model._meta.ordering)
 
         return annotated
-=======
-logger = logging.getLogger(__name__)
-
-
-class EventQuerySet(models.QuerySet):
-    def current(self, timestamp=None):
-        timestamp = timestamp or datetime.datetime.now(pytz.utc)
-        runs = SpeedRun.objects.filter(starttime__lte=timestamp, endtime__gte=timestamp)
-        if len(runs) == 1:
-            return self.filter(pk=runs.first().event_id).first()
-        else:
-            if len(runs) > 1:
-                logger.warning(
-                    f'Timestamp {timestamp} returned multiple runs: {",".join(str(r.id) for r in runs)}'
-                )
-            return None
-
-    def next(self, timestamp=None):
-        timestamp = timestamp or datetime.datetime.now(pytz.utc)
-        return self.filter(datetime__gt=timestamp).order_by('datetime').first()
->>>>>>> eb698370
 
 
 class EventManager(models.Manager):
