--- conflicted
+++ resolved
@@ -36,11 +36,11 @@
     return views_common.tracker_response(request, 'tracker/paypal_return.html')
 
 
-<<<<<<< HEAD
 @csrf_exempt
 def paypal_return_msf2021(request):
     return views_common.tracker_response(request, 'tracker/paypal_return_msf2021.html')
-=======
+
+
 def _get_donation_event_fields(donation):
     has_comment = donation.comment is not None and donation.comment.strip() != ''
     return {
@@ -102,7 +102,6 @@
             'timestamp': datetime.datetime.utcnow(),
         },
     )
->>>>>>> c9d25b82
 
 
 def process_form(request, event):
