--- conflicted
+++ resolved
@@ -60,11 +60,6 @@
     'root',
     'ads',
     'interviews',
-<<<<<<< HEAD
-    'interstitial_reorder',
-    'hosts',
-=======
->>>>>>> de1c9715
 ]
 
 modelmap = {
@@ -596,107 +591,4 @@
             json.dumps(connection.queries, ensure_ascii=False, indent=1),
             content_type='application/json;charset=utf-8',
         )
-<<<<<<< HEAD
-    return resp
-
-
-@generic_api_view
-@permission_required('tracker.change_interstitial', raise_exception=True)
-@transaction.atomic
-@require_POST
-def interstitial_reorder(request):
-    try:
-        model = Interstitial.objects.get(id=request.POST['id'])
-    except Interstitial.DoesNotExist:
-        raise Http404
-    if model.event.locked:
-        raise PermissionDenied
-    order = int(request.POST['order'])
-    suborder = int(request.POST['suborder'])
-    new_siblings = Interstitial.objects.filter(order=order)
-    last_sibling = new_siblings.last()
-    if suborder == -1:
-        if last_sibling:
-            suborder = last_sibling.suborder + 1
-        else:
-            suborder = 1
-    if suborder <= 0:
-        raise ValueError('suborder must be positive or -1')
-    if order != model.order:
-        old_siblings = Interstitial.objects.filter(order=model.order).exclude(
-            id=model.id
-        )
-        slice1 = new_siblings.filter(suborder__lt=suborder).exclude(id=model.id)
-        slice2 = (
-            new_siblings.filter(suborder__gte=suborder).exclude(id=model.id).reverse()
-        )
-    else:
-        old_siblings = []
-        if model.suborder > suborder:
-            slice1 = new_siblings.filter(suborder__lt=suborder).exclude(id=model.id)
-            slice2 = (
-                new_siblings.filter(suborder__gte=suborder)
-                .exclude(id=model.id)
-                .reverse()
-            )
-        else:
-            slice1 = new_siblings.filter(suborder__lte=suborder).exclude(id=model.id)
-            slice2 = (
-                new_siblings.filter(suborder__gt=suborder)
-                .exclude(id=model.id)
-                .reverse()
-            )
-    model.order = order
-    model.suborder = 0
-    model.save()
-    combined = list(slice1) + [model] + list(slice2)
-    for i, m in enumerate(slice1):
-        m.suborder = i + 1
-        m.save()
-    for i, m in enumerate(slice2):
-        m.suborder = len(combined) - i
-        m.save()
-    model.suborder = len(slice1) + 1
-    model.save()
-    for i, m in enumerate(old_siblings):
-        m.suborder = i + 1
-        m.save()
-    return HttpResponse(
-        serializers.serialize(
-            'json', combined + list(old_siblings), ensure_ascii=False
-        ),
-        content_type='application/json;charset=utf-8',
-    )
-
-
-@generic_api_view
-@never_cache
-@require_GET
-def hosts(request, event):
-    # this is deprecated and is getting removed as soon as wyrm can point the schedule page at the new endpoint
-    runs = SpeedRun.objects.filter(event=event).prefetch_related('hosts')
-    hosts = []
-    for run in runs:
-        hosts.append(
-            {
-                'model': 'tracker.hostslot',
-                'pk': run.pk,  # TERRIBLE LIE
-                'fields': {
-                    'start_run': run.pk,
-                    'end_run': run.pk,
-                    'name': ', '.join(h.name for h in run.hosts.all()),
-                },
-            }
-        )
-    resp = HttpResponse(
-        json.dumps(hosts),
-        content_type='application/json;charset=utf-8',
-    )
-    if 'queries' in request.GET and request.user.has_perm('tracker.view_queries'):
-        return HttpResponse(
-            json.dumps(connection.queries, ensure_ascii=False, indent=1),
-            content_type='application/json;charset=utf-8',
-        )
-=======
->>>>>>> de1c9715
     return resp