from paypal.standard.ipn.forms import PayPalIPNForm;
from paypal.standard.ipn.models import PayPalIPN;
from tracker.models import *;
from datetime import *;
import random;

from decimal import *;
import pytz;

def initialize_ipn_object(request):
  flag = None
  ipn_obj = None
  form = PayPalIPNForm(request.POST)
  if form.is_valid():
    try:
      ipn_obj = form.save(commit=False)
    except Exception, e:
      flag = "Exception while processing. (%s)" % e
  else:
    flag = "Invalid form. (%s)" % form.errors
  if ipn_obj is None:
    ipn_obj = PayPalIPN()
  ipn_obj.initialize(request)
  if flag is not None:
    ipn_obj.set_flag(flag)
  return ipn_obj;

def initialize_paypal_donation(donation, ipnObj):
  donor, created = Donor.objects.get_or_create(paypalemail=ipnObj.payer_email.lower())
  if created:
    donor.email = ipnObj.payer_email.lower();
    donor.firstname = ipnObj.first_name;
    donor.lastname = ipnObj.last_name;
    donor.address_street = ipnObj.address_street;
    donor.address_city = ipnObj.address_city;
    donor.address_country = ipnObj.address_country;
    donor.address_state = ipnObj.address_state;
    donor.address_zip = ipnObj.address_zip;
    donor.visibility = 'ANON';
  if donation:
    if donation.requestedvisibility != 'CURR':
      donor.visibility = donation.requestedvisibility;
    if donation.requestedalias and (not donor.alias or donation.requestedalias.lower() != donor.alias.lower()):
      foundAResult = False;
      currentAlias = donation.requestedalias;
      while not foundAResult:
        results = Donor.objects.filter(alias__iexact=currentAlias);
        if results.exists():
          currentAlias = donation.requestedalias + str(random.getrandbits(128));
        else:
          foundAResult = True;
      donor.alias = currentAlias;
    if donation.requestedemail and donation.requestedemail != donor.email and not Donor.objects.filter(email=donation.requestedemail).exists():
      donor.email = donation.requestedemail;
  donor.save();
  # I'm pretty sure paypal exclusively reports times in PST/PDT, so this code is safe
  #paypaltz = pytz.timezone('America/Los_Angeles')
  #utcTimeReceived = paypaltz.normalize(paypaltz.localize(ipnObj.payment_date));
  #utcTimeReceived = utcTimeReceived.astimezone(pytz.utc);
  if not donation:
<<<<<<< HEAD
    donation = Donation();
=======
    donation = Donation.objects.create();
    
>>>>>>> 484dc5e4
  donation.domain='PAYPAL';
  donation.domainId=ipnObj.txn_id;
  donation.donor=donor;
  donation.amount=Decimal(ipnObj.mc_gross);
  donation.currency=ipnObj.mc_currency;
  if not donation.timereceived:
    donation.timereceived = datetime.utcnow();
  #donation.timereceived=utcTimeReceived
  donation.testdonation=ipnObj.test_ipn;
  donation.fee=Decimal(ipnObj.mc_fee);
  donation.event = Event.objects.all().order_by('-date')[0];

  # if the user attempted to tamper with the donation amount, remove all bids
  if donation.amount != ipnObj.mc_gross:
    donation.modcomment += "\n*Tampered donation amount from " + str(donation.amount) + " to " + str(ipnObj.mc_gross) + ", removed all bids*"; 
    donation.amount = ipnObj.mc_gross;
    donation.choicebid_set.clear();
    donation.challengebid_set.clear();

  if not ipnObj.flag and ipnObj.payment_status.lower() in ['completed', 'refunded']:
    if ipnObj.payment_status.lower() == 'completed':
      donation.transactionstate = 'COMPLETED';
    elif ipnObj.payment_status.lower() == 'refunded':
      donation.transactionstate = 'CANCELLED';
  donation.save();
  # I think we only care if the _donation_ was freshly created
  return donation;

def get_paypal_donation(paypalemail, amount, transactionid):
  donations = Donation.objects.filter(amount=amount, domain='PAYPAL', domainId=transactionid);
  if donations.exists():
    donation = donations[0];
    donors = Donor.objects.filter(paypalemail=paypalemail);
    if donors.exists() and donation.donor.id == donors[0].id:
      return donation;
  return None;
<|MERGE_RESOLUTION|>--- conflicted
+++ resolved
@@ -58,12 +58,8 @@
   #utcTimeReceived = paypaltz.normalize(paypaltz.localize(ipnObj.payment_date));
   #utcTimeReceived = utcTimeReceived.astimezone(pytz.utc);
   if not donation:
-<<<<<<< HEAD
-    donation = Donation();
-=======
     donation = Donation.objects.create();
-    
->>>>>>> 484dc5e4
+
   donation.domain='PAYPAL';
   donation.domainId=ipnObj.txn_id;
   donation.donor=donor;
