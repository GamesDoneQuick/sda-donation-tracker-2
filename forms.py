--- conflicted
+++ resolved
@@ -1,189 +1,184 @@
-from django import forms
-from django.contrib.auth.models import User
-from django.utils.translation import ugettext as _
-from django.utils.safestring import mark_safe
-from tracker import models
-from tracker.validators import *
-import paypal
-import re
-from decimal import *
-from django.forms import formsets;
-import django.core.exceptions;
-
-import tracker.fields;
-import tracker.widgets;
-
-__all__ = [
-	'UsernameForm',
-	'DonationCredentialsForm',
-	'DonationEntryForm',
-	'DonationBidForm',
-	'DonationBidFormSet',
-	'DonationSearchForm',
-<<<<<<< HEAD
-	'PrizeTicketForm',
-	'PrizeTicketFormSet',
-=======
-	'BidSearchForm',
-	'PrizeTicketForm',
-	'PrizeTicketFormSet',
-	'DonorSearchForm',
-	'RunSearchForm',
-	'BidSearchForm',
-	'PrizeSearchForm',
-	'EventFilterForm',
->>>>>>> 1a599813
-]
-
-class UsernameForm(forms.Form):
-  username = forms.CharField(
-    max_length=255,
-    widget=forms.TextInput(attrs={'class': 'required username'}))
-  def clean_username(self):
-    if 'username' in self.cleaned_data:
-      username = self.cleaned_data['username']
-      if not re.match(r'^[a-zA-Z0-9_]+$', username):
-        raise forms.ValidationError(_("Usernames can only contain letters, numbers, and the underscore"))
-      if username[:10]=='openiduser':
-        raise forms.ValidationError(_("Username may not start with 'openiduser'"))
-      if User.objects.filter(username=username).count() > 0:
-        raise forms.ValidationError(_("Username already in use"))
-      return self.cleaned_data['username']
-
-class DonationCredentialsForm(forms.Form):
-  paypalemail = forms.EmailField(min_length=1, label="Paypal Email");
-  amount = forms.DecimalField(decimal_places=2, min_value=Decimal('0.00'), label="Donation Amount");
-  transactionid = forms.CharField(min_length=1, label="Transaction ID");
-
-class DonationEntryForm(forms.Form):
-  amount = forms.DecimalField(decimal_places=2, min_value=Decimal('0.00'), label="Donation Amount", widget=forms.TextInput(attrs={'id':'iDonationAmount', 'type':'text'}), required=True);
-  comment = forms.CharField(widget=forms.Textarea, required=False);
-  hasbid = forms.BooleanField(initial=False, required=False, label="Is this a bid suggestion?");
-  requestedvisibility = forms.ChoiceField(initial='CURR', choices=models.Donation._meta.get_field('requestedvisibility').choices, label='Name Visibility');
-  requestedalias = forms.CharField(max_length=32, label='Preferred Alias', required=False);
-  requestedemail = forms.EmailField(max_length=128, label='Preferred Email', required=False);
-  def clean(self):
-    if self.cleaned_data['requestedvisibility'] == 'ALIAS' and not self.cleaned_data['requestedalias']:
-      raise forms.ValidationError(_("Must specify an alias with 'ALIAS' visibility"));
-    return self.cleaned_data;
-
-class DonationBidForm(forms.Form):
-  bid = forms.fields.IntegerField(label="", required=False, widget=tracker.widgets.MegaFilterWidget(model="bidtarget"));
-  amount = forms.DecimalField(decimal_places=2,max_digits=20, required=False, validators=[positive,nonzero], widget=forms.widgets.TextInput(attrs={'class': 'cdonationbidamount', 'type':'number'}));
-  def clean_bid(self):
-    try:
-      bid = self.cleaned_data['bid'];
-      if not bid:
-        bid = None;
-      else:
-        bid = models.Bid.objects.get(id=bid);
-        if bid.state == 'CLOSED':
-          raise forms.ValidationError("This bid not open for new donations anymore.");
-    except Exception as e:
-      raise forms.ValidationError("Bid does not exist.");
-    return bid;
-  def clean(self):
-    if self.cleaned_data['amount'] and (not ('bid' in self.cleaned_data) or not self.cleaned_data['bid']):
-      raise forms.ValidationError(_("Error, did not specify a bid"));
-    if self.cleaned_data['bid'] and not self.cleaned_data['amount']:
-      raise forms.ValidationError(_("Error, did not specify an amount"));
-    return self.cleaned_data;
-      
-class DonationBidFormSetBase(forms.formsets.BaseFormSet):
-  max_bids = 10;
-  def __init__(self, amount=Decimal('0.00'), *args, **kwargs):
-    self.amount = amount;
-    super(DonationBidFormSetBase, self).__init__(*args, **kwargs);
-  def clean(self):
-    if any(self.errors):
-      # Don't bother validating the formset unless each form is valid on its own
-      return;
-    if len(self.forms) > DonationBidFormSetBase.max_bids:
-      self.forms[0].errors['__all__'] = self.error_class(["Error, cannot submit more than " + str(DonationBidFormSetBase.max_bids) + " bids."]);
-      raise forms.ValidationError("Error, cannot submit more than " + str(DonationBidFormSetBase.max_bids) + " bids.");
-    sumAmount = Decimal('0.00');
-    for form in self.forms:
-      if form.cleaned_data.get('amount', None):
-        sumAmount += form.cleaned_data['amount'];
-      if sumAmount > self.amount:
-        form.errors['__all__'] = form.error_class(["Error, total bid amount cannot exceed donation amount."]);
-        raise forms.ValidationError("Error, total bid amount cannot exceed donation amount.");
-  
-DonationBidFormSet = formsets.formset_factory(DonationBidForm, formset=DonationBidFormSetBase, max_num=DonationBidFormSetBase.max_bids);
-
-class PrizeTicketForm(forms.Form):
-  prize = forms.fields.IntegerField(label="", required=False, widget=tracker.widgets.MegaFilterWidget(model="prize"));
-  amount = forms.DecimalField(decimal_places=2,max_digits=20, required=False, validators=[positive,nonzero], widget=forms.widgets.TextInput(attrs={'class': 'cprizeamount', 'type':'number'}));
-  def clean_prize(self):
-    try:
-      prize = self.cleaned_data['prize'];
-      if not prize:
-        prize = None;
-      else:
-        prize = models.Prize.objects.get(id=prize);
-        if prize.maxed_winners():
-          raise forms.ValidationError("This prize has already been drawn.");
-    except Exception as e:
-      raise forms.ValidationError("Prize does not exist.");
-    return prize;
-  def clean(self):
-    if self.cleaned_data['amount'] and (not ('prize' in self.cleaned_data) or not self.cleaned_data['prize']):
-      raise forms.ValidationError(_("Error, did not specify a prize"));
-    if self.cleaned_data['prize'] and not self.cleaned_data['amount']:
-      raise forms.ValidationError(_("Error, did not specify an amount"));
-    return self.cleaned_data;
-      
-class PrizeTicketFormSetBase(forms.formsets.BaseFormSet):
-  max_tickets = 10;
-  def __init__(self, amount=Decimal('0.00'), *args, **kwargs):
-    self.amount = amount;
-    super(PrizeTicketFormSetBase, self).__init__(*args, **kwargs);
-  def clean(self):
-    if any(self.errors):
-      # Don't bother validating the formset unless each form is valid on its own
-      return;
-    if len(self.forms) > PrizeTicketFormSetBase.max_tickets:
-      self.forms[0].errors['__all__'] = self.error_class(["Error, cannot submit more than " + str(PrizeTicketFormSetBase.max_tickets) + " prize tickets per donation."]);
-      raise forms.ValidationError("Error, cannot submit more than " + str(PrizeTicketFormSetBase.max_tickets) + " prize tickets.");
-    sumAmount = Decimal('0.00');
-    for form in self.forms:
-      if form.cleaned_data.get('amount', None):
-        sumAmount += form.cleaned_data['amount'];
-      if sumAmount > self.amount:
-        form.errors['__all__'] = form.error_class(["Error, total ticket amount cannot exceed donation amount."]);
-        raise forms.ValidationError("Error, total ticket amount cannot exceed donation amount.");
-  
-PrizeTicketFormSet = formsets.formset_factory(PrizeTicketForm, formset=PrizeTicketFormSetBase, max_num=PrizeTicketFormSetBase.max_tickets);
-
-class DonorSearchForm(forms.Form):
-  q = forms.CharField(required=False, initial=None, max_length=255, label='Search');
-
-class DonationSearchForm(forms.Form):
-  feed = forms.ChoiceField(required=False, initial='recent', choices=(('all', 'All'), ('recent', 'Recent')), label='Filter')
-  q = forms.CharField(required=False, initial=None, max_length=255, label='Search');
-  
-class BidSearchForm(forms.Form):
-  feed = forms.ChoiceField(required=False, initial='current', choices=(('all', 'All'), ('current', 'Current'), ('future', 'Future'), ('open','Open'), ('closed', 'Closed')), label='Type');
-  q = forms.CharField(required=False, initial=None, max_length=255, label='Search');
-
-class RunSearchForm(forms.Form):
-  feed = forms.ChoiceField(required=False, initial='current', choices=(('all','All'), ('current','Current'), ('future', 'Future')), label='Type')
-  q = forms.CharField(required=False, initial=None, max_length=255, label='Search');
-
-class PrizeSearchForm(forms.Form):
-  feed = forms.ChoiceField(required=False, initial='upcomming', choices=(('all', 'All'), ('unwon', 'Not Drawn'), ('won', 'Drawn'), ('current', 'Current'), ('future', 'Future')), label='Type')
-  q = forms.CharField(required=False, initial=None, max_length=255, label='Search');
-
-class RootDonorForm(forms.Form):
-  def __init__(self, donors, *args, **kwargs):
-    super(RootDonorForm, self).__init__(*args, **kwargs)
-    choices = [];
-    for donor in donors:
-      choices.append((donor, unicode(models.Donor.objects.get(id=donor))));
-    self.fields['rootdonor'] = forms.ChoiceField(choices=choices, required=True);
-    self.fields['donors'] = forms.CharField(initial=','.join([str(i) for i in donors]), widget=forms.HiddenInput());
-
-class EventFilterForm(forms.Form):
-  def __init__(self, * args, **kwargs):
-    super(EventFilterForm, self).__init__(*args, **kwargs);
-    self.fields['event'] = forms.ModelChoiceField(queryset=models.Event.objects.all(), empty_label="All Events", required=False);
+from django import forms
+from django.contrib.auth.models import User
+from django.utils.translation import ugettext as _
+from django.utils.safestring import mark_safe
+from tracker import models
+from tracker.validators import *
+import paypal
+import re
+from decimal import *
+from django.forms import formsets;
+import django.core.exceptions;
+
+import tracker.fields;
+import tracker.widgets;
+
+__all__ = [
+	'UsernameForm',
+	'DonationCredentialsForm',
+	'DonationEntryForm',
+	'DonationBidForm',
+	'DonationBidFormSet',
+	'DonationSearchForm',
+	'BidSearchForm',
+	'PrizeTicketForm',
+	'PrizeTicketFormSet',
+	'DonorSearchForm',
+	'RunSearchForm',
+	'BidSearchForm',
+	'PrizeSearchForm',
+	'EventFilterForm',
+]
+
+class UsernameForm(forms.Form):
+  username = forms.CharField(
+    max_length=255,
+    widget=forms.TextInput(attrs={'class': 'required username'}))
+  def clean_username(self):
+    if 'username' in self.cleaned_data:
+      username = self.cleaned_data['username']
+      if not re.match(r'^[a-zA-Z0-9_]+$', username):
+        raise forms.ValidationError(_("Usernames can only contain letters, numbers, and the underscore"))
+      if username[:10]=='openiduser':
+        raise forms.ValidationError(_("Username may not start with 'openiduser'"))
+      if User.objects.filter(username=username).count() > 0:
+        raise forms.ValidationError(_("Username already in use"))
+      return self.cleaned_data['username']
+
+class DonationCredentialsForm(forms.Form):
+  paypalemail = forms.EmailField(min_length=1, label="Paypal Email");
+  amount = forms.DecimalField(decimal_places=2, min_value=Decimal('0.00'), label="Donation Amount");
+  transactionid = forms.CharField(min_length=1, label="Transaction ID");
+
+class DonationEntryForm(forms.Form):
+  amount = forms.DecimalField(decimal_places=2, min_value=Decimal('0.00'), label="Donation Amount", widget=forms.TextInput(attrs={'id':'iDonationAmount', 'type':'text'}), required=True);
+  comment = forms.CharField(widget=forms.Textarea, required=False);
+  hasbid = forms.BooleanField(initial=False, required=False, label="Is this a bid suggestion?");
+  requestedvisibility = forms.ChoiceField(initial='CURR', choices=models.Donation._meta.get_field('requestedvisibility').choices, label='Name Visibility');
+  requestedalias = forms.CharField(max_length=32, label='Preferred Alias', required=False);
+  requestedemail = forms.EmailField(max_length=128, label='Preferred Email', required=False);
+  def clean(self):
+    if self.cleaned_data['requestedvisibility'] == 'ALIAS' and not self.cleaned_data['requestedalias']:
+      raise forms.ValidationError(_("Must specify an alias with 'ALIAS' visibility"));
+    return self.cleaned_data;
+
+class DonationBidForm(forms.Form):
+  bid = forms.fields.IntegerField(label="", required=False, widget=tracker.widgets.MegaFilterWidget(model="bidtarget"));
+  amount = forms.DecimalField(decimal_places=2,max_digits=20, required=False, validators=[positive,nonzero], widget=forms.widgets.TextInput(attrs={'class': 'cdonationbidamount', 'type':'number'}));
+  def clean_bid(self):
+    try:
+      bid = self.cleaned_data['bid'];
+      if not bid:
+        bid = None;
+      else:
+        bid = models.Bid.objects.get(id=bid);
+        if bid.state == 'CLOSED':
+          raise forms.ValidationError("This bid not open for new donations anymore.");
+    except Exception as e:
+      raise forms.ValidationError("Bid does not exist.");
+    return bid;
+  def clean(self):
+    if self.cleaned_data['amount'] and (not ('bid' in self.cleaned_data) or not self.cleaned_data['bid']):
+      raise forms.ValidationError(_("Error, did not specify a bid"));
+    if self.cleaned_data['bid'] and not self.cleaned_data['amount']:
+      raise forms.ValidationError(_("Error, did not specify an amount"));
+    return self.cleaned_data;
+      
+class DonationBidFormSetBase(forms.formsets.BaseFormSet):
+  max_bids = 10;
+  def __init__(self, amount=Decimal('0.00'), *args, **kwargs):
+    self.amount = amount;
+    super(DonationBidFormSetBase, self).__init__(*args, **kwargs);
+  def clean(self):
+    if any(self.errors):
+      # Don't bother validating the formset unless each form is valid on its own
+      return;
+    if len(self.forms) > DonationBidFormSetBase.max_bids:
+      self.forms[0].errors['__all__'] = self.error_class(["Error, cannot submit more than " + str(DonationBidFormSetBase.max_bids) + " bids."]);
+      raise forms.ValidationError("Error, cannot submit more than " + str(DonationBidFormSetBase.max_bids) + " bids.");
+    sumAmount = Decimal('0.00');
+    for form in self.forms:
+      if form.cleaned_data.get('amount', None):
+        sumAmount += form.cleaned_data['amount'];
+      if sumAmount > self.amount:
+        form.errors['__all__'] = form.error_class(["Error, total bid amount cannot exceed donation amount."]);
+        raise forms.ValidationError("Error, total bid amount cannot exceed donation amount.");
+  
+DonationBidFormSet = formsets.formset_factory(DonationBidForm, formset=DonationBidFormSetBase, max_num=DonationBidFormSetBase.max_bids);
+
+class PrizeTicketForm(forms.Form):
+  prize = forms.fields.IntegerField(label="", required=False, widget=tracker.widgets.MegaFilterWidget(model="prize"));
+  amount = forms.DecimalField(decimal_places=2,max_digits=20, required=False, validators=[positive,nonzero], widget=forms.widgets.TextInput(attrs={'class': 'cprizeamount', 'type':'number'}));
+  def clean_prize(self):
+    try:
+      prize = self.cleaned_data['prize'];
+      if not prize:
+        prize = None;
+      else:
+        prize = models.Prize.objects.get(id=prize);
+        if prize.maxed_winners():
+          raise forms.ValidationError("This prize has already been drawn.");
+    except Exception as e:
+      raise forms.ValidationError("Prize does not exist.");
+    return prize;
+  def clean(self):
+    if self.cleaned_data['amount'] and (not ('prize' in self.cleaned_data) or not self.cleaned_data['prize']):
+      raise forms.ValidationError(_("Error, did not specify a prize"));
+    if self.cleaned_data['prize'] and not self.cleaned_data['amount']:
+      raise forms.ValidationError(_("Error, did not specify an amount"));
+    return self.cleaned_data;
+      
+class PrizeTicketFormSetBase(forms.formsets.BaseFormSet):
+  max_tickets = 10;
+  def __init__(self, amount=Decimal('0.00'), *args, **kwargs):
+    self.amount = amount;
+    super(PrizeTicketFormSetBase, self).__init__(*args, **kwargs);
+  def clean(self):
+    if any(self.errors):
+      # Don't bother validating the formset unless each form is valid on its own
+      return;
+    if len(self.forms) > PrizeTicketFormSetBase.max_tickets:
+      self.forms[0].errors['__all__'] = self.error_class(["Error, cannot submit more than " + str(PrizeTicketFormSetBase.max_tickets) + " prize tickets per donation."]);
+      raise forms.ValidationError("Error, cannot submit more than " + str(PrizeTicketFormSetBase.max_tickets) + " prize tickets.");
+    sumAmount = Decimal('0.00');
+    for form in self.forms:
+      if form.cleaned_data.get('amount', None):
+        sumAmount += form.cleaned_data['amount'];
+      if sumAmount > self.amount:
+        form.errors['__all__'] = form.error_class(["Error, total ticket amount cannot exceed donation amount."]);
+        raise forms.ValidationError("Error, total ticket amount cannot exceed donation amount.");
+  
+PrizeTicketFormSet = formsets.formset_factory(PrizeTicketForm, formset=PrizeTicketFormSetBase, max_num=PrizeTicketFormSetBase.max_tickets);
+
+class DonorSearchForm(forms.Form):
+  q = forms.CharField(required=False, initial=None, max_length=255, label='Search');
+
+class DonationSearchForm(forms.Form):
+  feed = forms.ChoiceField(required=False, initial='recent', choices=(('all', 'All'), ('recent', 'Recent')), label='Filter')
+  q = forms.CharField(required=False, initial=None, max_length=255, label='Search');
+  
+class BidSearchForm(forms.Form):
+  feed = forms.ChoiceField(required=False, initial='current', choices=(('all', 'All'), ('current', 'Current'), ('future', 'Future'), ('open','Open'), ('closed', 'Closed')), label='Type');
+  q = forms.CharField(required=False, initial=None, max_length=255, label='Search');
+
+class RunSearchForm(forms.Form):
+  feed = forms.ChoiceField(required=False, initial='current', choices=(('all','All'), ('current','Current'), ('future', 'Future')), label='Type')
+  q = forms.CharField(required=False, initial=None, max_length=255, label='Search');
+
+class PrizeSearchForm(forms.Form):
+  feed = forms.ChoiceField(required=False, initial='upcomming', choices=(('all', 'All'), ('unwon', 'Not Drawn'), ('won', 'Drawn'), ('current', 'Current'), ('future', 'Future')), label='Type')
+  q = forms.CharField(required=False, initial=None, max_length=255, label='Search');
+
+class RootDonorForm(forms.Form):
+  def __init__(self, donors, *args, **kwargs):
+    super(RootDonorForm, self).__init__(*args, **kwargs)
+    choices = [];
+    for donor in donors:
+      choices.append((donor, unicode(models.Donor.objects.get(id=donor))));
+    self.fields['rootdonor'] = forms.ChoiceField(choices=choices, required=True);
+    self.fields['donors'] = forms.CharField(initial=','.join([str(i) for i in donors]), widget=forms.HiddenInput());
+
+class EventFilterForm(forms.Form):
+  def __init__(self, * args, **kwargs):
+    super(EventFilterForm, self).__init__(*args, **kwargs);
+    self.fields['event'] = forms.ModelChoiceField(queryset=models.Event.objects.all(), empty_label="All Events", required=False);