from django.db import models
from django.db.models import signals,Sum
from django.core.exceptions import ValidationError
from django.dispatch import receiver

from tracker.validators import *
from tracker.models import Event,SpeedRun

from decimal import Decimal
import mptt.models
from datetime import datetime
import pytz

__all__ = [
  'Bid',
  'DonationBid',
  'BidSuggestion',
]

class BidManager(models.Manager):
  def get_by_natural_key(self, event, name, speedrun=None, parent=None):
    return self.get(event=Event.objects.get_by_natural_key(*event),
      name=name,
      speedrun=SpeedRun.objects.get_by_natural_key(*speedrun) if speedrun else None,
      parent=self.get_by_natural_key(*parent) if parent else None)

from datetime import *;
import pytz;

class Bid(mptt.models.MPTTModel):
  objects = BidManager()
  event = models.ForeignKey('Event', verbose_name='Event', null=True, blank=True, related_name='bids', help_text='Required for top level bids if Run is not set')
  speedrun = models.ForeignKey('SpeedRun', verbose_name='Run', null=True, blank=True, related_name='bids')
  parent = mptt.models.TreeForeignKey('self', verbose_name='Parent', editable=False, null=True, blank=True, related_name='options')
  name = models.CharField(max_length=64)
  state = models.CharField(max_length=32,choices=(('HIDDEN', 'Hidden'), ('OPENED','Opened'), ('CLOSED','Closed')),default='OPENED')
  description = models.TextField(max_length=1024,blank=True)
  goal = models.DecimalField(decimal_places=2,max_digits=20,null=True,blank=True,default=None)
  istarget = models.BooleanField(default=False,verbose_name='Target',help_text="Set this if this bid is a 'target' for donations (bottom level choice or challenge)")
  revealedtime = models.DateTimeField(verbose_name='Revealed Time', null=True, blank=True)
  biddependency = models.ForeignKey('self', verbose_name='Dependency', null=True, blank=True, related_name='depedent_bids')
  #suggestions = models.BooleanField(default=False,help_text="Set to true for bids that are open to new suggestions, such as filenames")
  total = models.DecimalField(decimal_places=2,max_digits=20,editable=False,default=Decimal('0.00'))
  count = models.IntegerField(editable=False)
  class Meta:
    app_label = 'tracker'
    unique_together = (('event', 'name', 'speedrun', 'parent',),)
    ordering = ['event__date', 'speedrun__starttime', 'parent__name', 'name']
    permissions = (
      ('top_level_bid', 'Can create new top level bids'),
      ('delete_all_bids', 'Can delete bids with donations attached'),
      ('view_hidden', 'Can view hidden bids'),
    )
  class MPTTMeta:
    order_insertion_by = ['name']
  def natural_key(self):
    if self.parent:
	  return (self.event.natural_key(), self.name, self.speedrun.natural_key() if self.speedrun else None, self.parent.natural_key())
    elif self.speedrun:
      return (self.event.natural_key(), self.name, self.speedrun.natural_key())
    else:
      return (self.event.natural_key(), self.name)
  def clean(self):
    # Manually de-normalize speedrun/event/state to help with searching
    if self.speedrun:
      self.event = self.speedrun.event
    if self.parent:
      curr = self.parent
      while curr.parent != None:
        curr = curr.parent
      root = curr
      self.speedrun = root.speedrun
      self.event = root.event
      self.state = root.state
    else:
      if not self.get_event():
        raise ValidationError('Top level bids must have their event set')
      for option in self.get_descendants():
        option.speedrun = self.speedrun
        option.event = self.event
        option.state = self.state
        option.save()
    if not self.goal:
      self.goal = None
    elif self.goal <= Decimal('0.0'):
      raise ValidationError('Goal should be a positive value')
    if self.istarget and self.options.count() != 0:
      raise ValidationError('Targets cannot have children')
    if self.parent and self.parent.istarget:
      raise ValidationError('Cannot set that parent, parent is a target')
    sameName = Bid.objects.filter(speedrun=self.speedrun, event=self.event, parent=self.parent, name__iexact=self.name)
    if sameName.exists():
      if sameName.count() > 1 or sameName[0].id != self.id:
        raise ValidationError('Cannot have a bid under the same event/run/parent with the same name')
    if self.id == None or (sameName.exists() and sameName[0].state == 'HIDDEN' and self.state == 'OPENED'):
      self.revealedtime = datetime.utcnow().replace(tzinfo=pytz.utc)
    self.update_total()

  def update_total(self):
    if self.istarget:
      self.total = self.bids.filter(donation__transactionstate='COMPLETED').aggregate(Sum('amount'))['amount__sum'] or Decimal('0.00')
      self.count = self.bids.filter(donation__transactionstate='COMPLETED').count()
      # auto close this if it's a challenge with no children and the goal's been met
      if self.goal and self.state == 'OPENED' and self.total >= self.goal and self.istarget:
        self.state = 'CLOSED'
    else:
<<<<<<< HEAD
      self.total = self.options.aggregate(Sum('total'))['total__sum'] or Decimal('0.00');
=======
      self.total = self.options.aggregate(Sum('total'))['total__sum'] or Decimal('0.00')
      self.count = self.options.aggregate(Sum('count'))['count__sum'] or 0
>>>>>>> 89f53eb8

  def get_event(self):
    if self.speedrun:
      return self.speedrun.event
    else:
      return self.event

  def __unicode__(self):
    if self.parent:
      return unicode(self.parent) + ' -- ' + self.name
    elif self.speedrun:
      return self.speedrun.name  + ' -- ' + self.name
    else:
      return unicode(self.event) + ' -- ' + self.name
  def fullname(self):
    return ((self.parent.fullname() + ' -- ') if self.parent else '') + self.name

@receiver(signals.pre_save, sender=Bid)
def BidTotalUpdate(sender, instance, raw, **kwargs):
  if raw: return
  instance.update_total()

@receiver(signals.post_save, sender=Bid)
def BidParentUpdate(sender, instance, created, raw, **kwargs):
  if created or raw: return
  if instance.parent:
    instance.parent.save()

class DonationBid(models.Model):
  bid = models.ForeignKey('Bid',related_name='bids')
  donation = models.ForeignKey('Donation', related_name='bids')
  amount = models.DecimalField(decimal_places=2,max_digits=20,validators=[positive,nonzero])
  class Meta:
    app_label = 'tracker'
    verbose_name = 'Donation Bid'
    ordering = [ '-donation__timereceived' ]
  def clean(self):
    if not self.bid.is_leaf_node():
      raise ValidationError('Target bid must be a leaf node')
    self.donation.clean(self)
    import tracker.viewutil as viewutil
    bidsTree = viewutil.get_tree_queryset_all(Bid, [self.bid]).select_related('parent').prefetch_related('options')
    bidsTree = bidsTree.annotate(**viewutil.ModelAnnotations['bid'])
    bidsMap = viewutil.FixupBidAnnotations(bidsTree)
    for bid in bidsMap.values():
      if bid.state == 'OPENED' and bid.goal != None and bid.goal <= bid.amount:
        bid.state = 'CLOSED'
        for dependentBid in bid.dependent_bids_set():
          if dependentBid.state == 'HIDDEN':
            dependentBid.state = 'OPENED'
            dependentBid.save()
  def __unicode__(self):
    return unicode(self.bid) + ' -- ' + unicode(self.donation)

@receiver(signals.post_save, sender=DonationBid)
def DonationBidParentUpdate(sender, instance, created, raw, **kwargs):
  if raw: return
  if instance.donation.transactionstate == 'COMPLETED': instance.bid.save()

class BidSuggestion(models.Model):
  bid = models.ForeignKey('Bid', related_name='suggestions', null=False)
  name = models.CharField(max_length=64, blank=False, null=False, verbose_name="Name")
  class Meta:
    app_label = 'tracker'
    ordering = [ 'name' ]
  def clean(self):
    sameBid = BidSuggestion.objects.filter(Q(name__iexact=self.name) & (Q(bid__event=self.bid.get_event()) | Q(bid__speedrun__event=self.bid.get_event())))
    if sameBid.exists():
      if sameBid.count() > 1 or sameBid[0].id != self.id:
        raise ValidationError("Cannot have a bid suggestion with the same name within the same event.")
  def __unicode__(self):
    return self.name + " -- " + unicode(self.bid)

<|MERGE_RESOLUTION|>--- conflicted
+++ resolved
@@ -23,9 +23,6 @@
       name=name,
       speedrun=SpeedRun.objects.get_by_natural_key(*speedrun) if speedrun else None,
       parent=self.get_by_natural_key(*parent) if parent else None)
-
-from datetime import *;
-import pytz;
 
 class Bid(mptt.models.MPTTModel):
   objects = BidManager()
@@ -104,12 +101,8 @@
       if self.goal and self.state == 'OPENED' and self.total >= self.goal and self.istarget:
         self.state = 'CLOSED'
     else:
-<<<<<<< HEAD
-      self.total = self.options.aggregate(Sum('total'))['total__sum'] or Decimal('0.00');
-=======
       self.total = self.options.aggregate(Sum('total'))['total__sum'] or Decimal('0.00')
       self.count = self.options.aggregate(Sum('count'))['count__sum'] or 0
->>>>>>> 89f53eb8
 
   def get_event(self):
     if self.speedrun:
@@ -182,4 +175,3 @@
         raise ValidationError("Cannot have a bid suggestion with the same name within the same event.")
   def __unicode__(self):
     return self.name + " -- " + unicode(self.bid)
-
