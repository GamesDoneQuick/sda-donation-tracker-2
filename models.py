--- conflicted
+++ resolved
@@ -58,12 +58,8 @@
   state = models.CharField(max_length=32,choices=(('HIDDEN', 'Hidden'), ('OPENED','Opened'), ('CLOSED','Closed')),default='OPENED');
   description = models.TextField(max_length=1024,blank=True);
   goal = models.DecimalField(decimal_places=2,max_digits=20,null=True,blank=True, default=None);
-<<<<<<< HEAD
-  istarget = models.BooleanField(default=False);
+  istarget = models.BooleanField(default=False,verbose_name='Target',help_text="Set this if this bid is a 'target' for donations (bottom level choice or challenge)");
   revealedtime = models.DateTimeField(verbose_name='Revealed Time', null=True, blank=True);
-=======
-  istarget = models.BooleanField(default=False,verbose_name='Target',help_text="Set this if this bid is a 'target' for donations (bottom level choice or challenge)");
->>>>>>> 792269cc
   class Meta:
     unique_together = (('event', 'name', 'speedrun', 'parent',),);
     ordering = ['event__name', 'speedrun__starttime', 'parent__name', 'name'];
