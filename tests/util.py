--- conflicted
+++ resolved
@@ -143,11 +143,7 @@
         missing_keys = set(expected_model['fields']) - set(found_model['fields'])
         unequal_keys = [
             k
-<<<<<<< HEAD
             for k in expected_model['fields']
-=======
-            for k in expected_model['fields'].keys()
->>>>>>> 69f6c059
             if k in found_model['fields']
             and found_model['fields'][k] != expected_model['fields'][k]
         ]
