import datetime

from django.contrib.auth.models import Permission, User

from tracker import models
from tracker.api.serializers import BidSerializer

from ..test_bid import TestBidBase
from ..util import APITestCase


class TestBidViewSet(TestBidBase, APITestCase):
    model_name = 'bid'
    add_user_permissions = ['top_level_bid']
    serializer_class = BidSerializer

    def setUp(self):
        super().setUp()
        self.client.force_authenticate(user=self.locked_user)

        # to test toplevel permission
        self.limited_user = User.objects.create(username='limited_user')
        self.limited_user.user_permissions.add(
            Permission.objects.get(codename='add_bid'),
            Permission.objects.get(codename='change_bid'),
        )
        self.view_hidden_user = User.objects.create(username='view_hidden_user')
        self.view_hidden_user.user_permissions.add(
            Permission.objects.get(codename='view_hidden_bid')
        )

    def test_fetch(self):
        with self.saveSnapshot():
            with self.subTest('detail'):
                serialized = BidSerializer(self.opened_parent_bid, tree=True)
                data = self.get_detail(self.opened_parent_bid)
                self.assertEqual(data, serialized.data)
                serialized = BidSerializer(self.chain_top, tree=True)
                data = self.get_detail(self.chain_top)
                self.assertEqual(data, serialized.data)

                with self.subTest('nested'):
                    serialized = BidSerializer(
                        self.opened_parent_bid, event_pk=self.event.id, tree=True
                    )
                    data = self.get_detail(
                        self.opened_parent_bid, kwargs={'event_pk': self.event.id}
                    )
                    self.assertEqual(data, serialized.data)
                with self.subTest('hidden'):
                    self.hidden_parent_bid.refresh_from_db()
                    serialized = BidSerializer(
                        self.hidden_parent_bid,
                        include_hidden=True,
                        tree=True,
                        with_permissions=('tracker.view_hidden_bid',),
                    )
                    data = self.get_detail(self.hidden_parent_bid)
                    self.assertEqual(data, serialized.data)
            with self.subTest('list'):
                serialized = BidSerializer(
                    models.Bid.objects.filter(event=self.event).public(),
                    event_pk=self.event.id,
                    many=True,
                )
                data = self.get_list(kwargs={'event_pk': self.event.pk})
                self.assertEqual(data['results'], serialized.data)

                with self.subTest('normal tree'):
                    serialized = BidSerializer(
                        models.Bid.objects.filter(event=self.event, level=0).public(),
                        many=True,
                        event_pk=self.event.id,
                        tree=True,
                    )
                    data = self.get_noun('tree', kwargs={'event_pk': self.event.pk})
                    self.assertEqual(data['results'], serialized.data)

                with self.subTest('hidden tree'):
                    serialized = BidSerializer(
                        models.Bid.objects.filter(event=self.event, level=0),
                        include_hidden=True,
                        with_permissions=('tracker.view_hidden_bid',),
                        many=True,
                        event_pk=self.event.id,
                        tree=True,
                    )
                    data = self.get_noun(
                        'tree',
                        kwargs={'event_pk': self.event.pk, 'feed': 'all'},
                    )
                    self.assertEqual(data['results'], serialized.data)

            with self.subTest('feeds'):
                for feed in ['open', 'closed']:
                    with self.subTest(feed):
                        serialized = BidSerializer(
                            getattr(
                                models.Bid.objects.filter(event=self.event), feed
                            )(),
                            event_pk=self.event.id,
                            many=True,
                        )
                        data = self.get_list(
                            kwargs={'event_pk': self.event.pk, 'feed': feed},
                        )
                        self.assertEqual(data['results'], serialized.data)

                # current is a bit more detailed
                with self.subTest('current'):
                    opened_bid = BidSerializer(self.opened_bid, event_pk=self.event.id)
                    # challenge is pinned, always shows up regardless of parameters
                    challenge = BidSerializer(self.challenge, event_pk=self.event.id)

                    with self.subTest('start of run'):
                        data = self.get_list(
                            kwargs={'event_pk': self.event.pk, 'feed': 'current'},
                            data={'now': self.run.starttime},
                        )
<<<<<<< HEAD
                        self.assertV2ModelPresent(opened_bid.data, data['results'])
                        self.assertV2ModelPresent(challenge.data, data['results'])
=======
                        self.assertV2ModelPresent(opened_bid.data, data)
                        self.assertV2ModelPresent(challenge.data, data)
>>>>>>> de1c9715
                    with self.suppressSnapshot():
                        with self.subTest('end of run'):
                            data = self.get_list(
                                kwargs={'event_pk': self.event.pk, 'feed': 'current'},
                                data={
                                    'now': self.run.endtime
                                    + datetime.timedelta(seconds=1)
                                },
                            )
<<<<<<< HEAD
                            self.assertV2ModelNotPresent(
                                opened_bid.data, data['results']
                            )
                            self.assertV2ModelPresent(challenge.data, data['results'])
=======
                            self.assertV2ModelNotPresent(opened_bid.data, data)
                            self.assertV2ModelPresent(challenge.data, data)
>>>>>>> de1c9715
                        # need `min_runs` or we'll just get the run anyway
                        with self.subTest('an hour ago'):
                            data = self.get_list(
                                kwargs={'event_pk': self.event.pk, 'feed': 'current'},
                                data={
                                    'min_runs': 0,
                                    'now': self.run.starttime
                                    - datetime.timedelta(minutes=60),
                                    'delta': 30,
                                },
                            )
<<<<<<< HEAD
                            self.assertV2ModelNotPresent(
                                opened_bid.data, data['results']
                            )
                            self.assertV2ModelPresent(challenge.data, data['results'])
=======
                            self.assertV2ModelNotPresent(opened_bid.data, data)
                            self.assertV2ModelPresent(challenge.data, data)
>>>>>>> de1c9715

                        # pathological, but it tests max_runs
                        data = self.get_list(
                            kwargs={'event_pk': self.event.pk, 'feed': 'current'},
                            data={'max_runs': 0, 'now': self.run.starttime},
                        )
<<<<<<< HEAD
                        self.assertV2ModelNotPresent(opened_bid.data, data['results'])
                        self.assertV2ModelPresent(challenge.data, data['results'])
=======
                        self.assertV2ModelNotPresent(opened_bid.data, data)
                        self.assertV2ModelPresent(challenge.data, data)
>>>>>>> de1c9715

                # hidden feeds
                for feed in ['pending', 'all']:
                    with self.subTest(feed):
                        serialized = BidSerializer(
                            getattr(
                                models.Bid.objects.filter(event=self.event), feed
                            )(),
                            include_hidden=True,
                            with_permissions=('tracker.view_hidden_bid',),
                            event_pk=self.event.id,
                            many=True,
                        )
                        data = self.get_list(
                            kwargs={'event_pk': self.event.pk, 'feed': feed},
                        )
                        self.assertEqual(data['results'], serialized.data)

        with self.subTest('limited permissions'):
            self.get_list(data={'feed': 'all'}, user=self.view_hidden_user)
            self.get_detail(self.denied_bid)
            self.get_list(data={'feed': 'all'}, user=self.view_user)
            self.get_detail(self.denied_bid)

        with self.subTest('anonymous'):
            with self.subTest('normal feeds without permission'):
                self.get_list(
                    kwargs={'event_pk': self.event.pk},
                )
                for feed in ['open', 'closed', 'current']:
                    with self.subTest(feed):
                        self.get_list(
                            user=None,
                            kwargs={'event_pk': self.event.pk, 'feed': feed},
                        )

            with self.subTest('error cases'):
                with self.subTest('hidden feeds without permission'):
                    for feed in ['pending', 'all']:
                        with self.subTest(feed):
                            self.get_list(
                                kwargs={'event_pk': self.event.pk, 'feed': feed},
                                status_code=403,
                            )

                with self.subTest('hidden bid without permission'):
                    self.get_detail(self.hidden_parent_bid, status_code=404)

                with self.subTest('hidden tree without permission'):
                    self.get_noun(
                        'tree',
                        kwargs={'event_pk': self.event.pk, 'feed': 'all'},
                        status_code=403,
                    )

    def test_create(self):
<<<<<<< HEAD
        with self.saveSnapshot(), self.assertLogsChanges(4):
=======
        with self.saveSnapshot(), self.assertLogsChanges(7):
>>>>>>> de1c9715
            # TODO: natural key tests
            with self.subTest('attach to event'):
                data = self.post_new(
                    data={'name': 'New Event Bid', 'event': self.event.pk}
                )
                serialized = BidSerializer(models.Bid.objects.get(pk=data['id']))
                self.assertEqual(data, serialized.data)

            with self.subTest('attach to parent'):
                data = self.post_new(
                    data={'name': 'New Child', 'parent': self.opened_parent_bid.pk},
                )
                serialized = BidSerializer(models.Bid.objects.get(pk=data['id']))
                self.assertEqual(data, serialized.data)

            with self.subTest('attach to speedrun'):
                data = self.post_new(
                    data={'name': 'New Run Bid', 'speedrun': self.run.pk},
                )
                serialized = BidSerializer(models.Bid.objects.get(pk=data['id']))
                self.assertEqual(data, serialized.data)

            with self.subTest('attach to chain'):
                data = self.post_new(
                    data={
                        'name': 'Chain Abyss',
                        'parent': self.chain_bottom.pk,
                        'goal': 50,
                    },
                )
                serialized = BidSerializer(models.Bid.objects.get(pk=data['id']))
                self.assertEqual(data, serialized.data)
<<<<<<< HEAD
=======

            with self.suppressSnapshot(), self.subTest('create hidden states'):
                for state in models.Bid.HIDDEN_STATES:
                    with self.subTest(state):
                        data = {'name': state.capitalize(), 'state': state}
                        if state == 'HIDDEN':
                            data['event'] = self.event.pk
                            data['goal'] = 50
                        else:
                            data['parent'] = self.opened_parent_bid.pk
                            data['istarget'] = True
                        data = self.post_new(data=data)
                        serialized = BidSerializer(
                            models.Bid.objects.get(pk=data['id']),
                            include_hidden=True,
                            with_permissions=('tracker.view_bid'),
                        )
                        self.assertEqual(data, serialized.data)
>>>>>>> de1c9715

        with self.subTest('attach to locked event with permission'):
            data = self.post_new(
                data={'name': 'New Locked Event Bid', 'event': self.locked_event.pk},
                user=self.locked_user,
            )
            serialized = BidSerializer(models.Bid.objects.get(pk=data['id']))
            self.assertEqual(data, serialized.data)

        with self.subTest('attach to locked speedrun with permission'):
            data = self.post_new(
                data={'name': 'New Locked Run Bid', 'speedrun': self.locked_run.pk},
            )
            serialized = BidSerializer(models.Bid.objects.get(pk=data['id']))
            self.assertEqual(data, serialized.data)

        with self.subTest('attach to locked parent with permission'):
            data = self.post_new(
                data={'name': 'New Locked Child', 'parent': self.locked_parent_bid.pk},
            )
            serialized = BidSerializer(models.Bid.objects.get(pk=data['id']))
            self.assertEqual(data, serialized.data)

        with self.subTest('error cases'):
            with self.subTest('attach to nonsense'):
                self.post_new(
                    data={'name': 'Nonsense Bid', 'event': 'foo'},
                    status_code=400,
                    expected_error_codes={'event': 'incorrect_type'},
                )
                self.post_new(
                    data={'name': 'Nonsense Bid', 'speedrun': 'bar'},
                    status_code=400,
                    expected_error_codes={'speedrun': 'incorrect_type'},
                )
                self.post_new(
                    data={'name': 'Nonsense Bid', 'parent': 'baz'},
                    status_code=400,
                    expected_error_codes={'parent': 'incorrect_type'},
                )
<<<<<<< HEAD

            with self.subTest('model validation'):
                # smoke test, don't want to repeat all the validation rules here
                self.post_new(
                    data={
                        'name': 'Nonsense Repeat Bid',
                        'event': self.event.pk,
                        'goal': 500,
                        'repeat': 12,
                        'istarget': True,
                    },
                    status_code=400,
                    expected_error_codes={'repeat': 'invalid'},
                )

            with self.subTest('require locked permission'):
                self.post_new(
                    data={
                        'name': 'New Locked Event Bid 2',
                        'event': self.locked_event.pk,
                    },
                    user=self.add_user,
=======

            with self.subTest('model validation'):
                # smoke test, don't want to repeat all the validation rules here
                self.post_new(
                    data={
                        'name': 'Nonsense Repeat Bid',
                        'event': self.event.pk,
                        'goal': 500,
                        'repeat': 12,
                        'istarget': True,
                    },
                    status_code=400,
                    expected_error_codes={'repeat': 'invalid'},
                )

            with self.subTest('require locked permission'):
                self.post_new(
                    data={
                        'name': 'New Locked Event Bid 2',
                        'event': self.locked_event.pk,
                    },
                    user=self.add_user,
                    status_code=403,
                )

                self.post_new(
                    data={
                        'name': 'New Locked Run Bid 2',
                        'speedrun': self.locked_run.pk,
                    },
                    status_code=403,
                )

                self.post_new(
                    data={
                        'name': 'New Locked Child 2',
                        'parent': self.locked_parent_bid.pk,
                    },
                    status_code=403,
                )

            with self.subTest('require top level permission for bids without parents'):
                self.post_new(
                    data={'name': 'New Event Bid 2', 'event': self.event.pk},
                    user=self.limited_user,
>>>>>>> de1c9715
                    status_code=403,
                )

                self.post_new(
                    data={
<<<<<<< HEAD
                        'name': 'New Locked Run Bid 2',
                        'speedrun': self.locked_run.pk,
                    },
                    status_code=403,
                )

                self.post_new(
                    data={
                        'name': 'New Locked Child 2',
                        'parent': self.locked_parent_bid.pk,
                    },
                    status_code=403,
                )

            with self.subTest('require top level permission for bids without parents'):
                self.post_new(
                    data={'name': 'New Event Bid 2', 'event': self.event.pk},
                    user=self.limited_user,
                    status_code=403,
                )

                self.post_new(
                    data={
                        'name': 'New Child 2',
                        'parent': self.opened_parent_bid.pk,
                    },
                    status_code=201,
                )

            with self.subTest('anonymous'):
                self.post_new(
                    data={
                        'name': 'New Child 3',
                        'parent': self.opened_parent_bid.pk,
                    },
                    status_code=403,
                    user=None,
                )

    def test_patch(self):
        with self.saveSnapshot(), self.assertLogsChanges(1):
            data = self.patch_detail(self.challenge, data={'name': 'Challenge Updated'})
            self.assertV2ModelPresent(self.challenge, data)

=======
                        'name': 'New Child 2',
                        'parent': self.opened_parent_bid.pk,
                    },
                    status_code=201,
                )

            with self.subTest('anonymous'):
                self.post_new(
                    data={
                        'name': 'New Child 3',
                        'parent': self.opened_parent_bid.pk,
                    },
                    status_code=403,
                    user=None,
                )

    def test_patch(self):
        with self.saveSnapshot(), self.assertLogsChanges(1):
            data = self.patch_detail(self.challenge, data={'name': 'Challenge Updated'})
            self.assertV2ModelPresent(self.challenge, data)

        with self.assertLogsChanges(3), self.subTest('changing to hidden states'):
            data = self.patch_detail(self.challenge, data={'state': 'HIDDEN'})
            self.assertV2ModelPresent(
                self.challenge,
                data,
                serializer_kwargs=(
                    dict(include_hidden=True, with_permissions=('tracker.view_bid'))
                ),
            )
            data = self.patch_detail(self.opened_bid, data={'state': 'DENIED'})
            self.assertV2ModelPresent(
                self.opened_bid,
                data,
                serializer_kwargs=(
                    dict(include_hidden=True, with_permissions=('tracker.view_bid'))
                ),
            )
            data = self.patch_detail(self.opened_bid, data={'state': 'PENDING'})
            self.assertV2ModelPresent(
                self.opened_bid,
                data,
                serializer_kwargs=(
                    dict(include_hidden=True, with_permissions=('tracker.view_bid'))
                ),
            )

>>>>>>> de1c9715
        with self.subTest(
            'can edit locked bid with permission'
        ), self.assertLogsChanges(1):
            data = self.patch_detail(
                self.locked_challenge, data={'name': 'Locked Updated'}
            )
            self.assertEqual(data['name'], 'Locked Updated')

        with self.subTest(
            'can edit top level bids even without creation permission'
        ), self.assertLogsChanges(1):
            data = self.patch_detail(
                self.opened_parent_bid,
                data={'name': 'Opened Parent Updated'},
                user=self.limited_user,
            )
            self.assertEqual(data['name'], 'Opened Parent Updated')

        with self.subTest('should not be able to change parent'):
            self.patch_detail(
                self.opened_bid,
                data={'parent': self.opened_parent_bid.pk},  # same parent, so no-op
            )

            self.patch_detail(
                self.opened_bid,
                data={'parent': self.closed_parent_bid.pk},
                status_code=400,
            )

        with self.subTest('should not be able to edit locked bid without permission'):
            self.patch_detail(
                self.locked_challenge,
                data={'name': 'Locked Updated Again'},
                status_code=403,
            )

        with self.subTest('should not be able to move to a locked event'):
            self.patch_detail(
                self.opened_parent_bid,
                data={'event': self.locked_event.pk},
                status_code=403,
            )
            self.patch_detail(
                self.opened_parent_bid,
                data={'speedrun': self.locked_run.pk},
                status_code=403,
            )

        with self.subTest('anonymous'):
            self.patch_detail(
                self.opened_parent_bid,
                data={'name': 'Opened Parent Updated Anonymous'},
                status_code=403,
                user=None,
            )


class TestBidSerializer(TestBidBase, APITestCase):
    def _format_bid(self, bid, *, with_event=True, child=False, skip_children=False):
        data = {
            'type': 'bid',
            'id': bid.id,
            'name': bid.name,
            'state': bid.state,
            'description': bid.description,
            'shortdescription': bid.shortdescription,
            'estimate': bid.estimate,
            'total': bid.total,
            'count': bid.count,
            'istarget': bid.istarget,
            'revealedtime': bid.revealedtime,
            'level': bid.level,
        }
        if not child:
            data = {
                **data,
                'speedrun': bid.speedrun_id,
                'parent': bid.parent_id,
                'goal': bid.goal,
                'chain': bid.chain,
                'pinned': bid.pinned,
            }
            if with_event:
                data['event'] = bid.event_id
            if not bid.chain:  # neither child nor chain
                data = {
                    **data,
                    'close_at': bid.close_at,
                    'post_run': bid.post_run,
                    'repeat': bid.repeat,
                    'allowuseroptions': bid.allowuseroptions,
                }
        if bid.allowuseroptions:
            data = {**data, 'option_max_length': bid.option_max_length}
        if bid.chain:
            data = {
                **data,
                'goal': bid.goal,
                'chain_goal': bid.chain_goal,
                'chain_remaining': bid.chain_remaining,
            }
            if bid.istarget and not skip_children:
                data['chain_steps'] = [
                    self._format_bid(chain, child=True)
                    for chain in bid.get_descendants()
                ]
        elif not (bid.istarget or skip_children):
            data['options'] = [
                self._format_bid(option, child=True) for option in bid.get_children()
            ]

        return data

    def test_single(self):
        with self.subTest('chained bid'):
            # TODO
            # serialized = BidSerializer(self.chain_top)
            # self.assertV2ModelPresent(self._format_bid(self.chain_top, tree=False), serialized.data)

            serialized = BidSerializer(self.chain_top, tree=True)
            self.assertV2ModelPresent(self._format_bid(self.chain_top), serialized.data)
            self.assertV2ModelPresent(
                self._format_bid(self.chain_middle, child=True),
                serialized.data['chain_steps'],
                partial=True,
            )
            self.assertV2ModelPresent(
                self._format_bid(self.chain_bottom, child=True),
                serialized.data['chain_steps'],
                partial=True,
            )
            serialized = BidSerializer(self.chain_middle, tree=True)
            self.assertV2ModelPresent(
                self._format_bid(self.chain_middle), serialized.data
            )
            serialized = BidSerializer(self.chain_bottom, tree=True)
            self.assertV2ModelPresent(
                self._format_bid(self.chain_bottom), serialized.data
            )

        with self.subTest('bid with options'):
            serialized = BidSerializer(self.opened_parent_bid, tree=True)
            self.assertV2ModelPresent(
                self._format_bid(self.opened_parent_bid, skip_children=True),
                serialized.data,
                partial=True,
            )
            self.assertV2ModelPresent(
                self._format_bid(self.opened_bid, child=True),
                serialized.data['options'],
            )
            with self.subTest(
                'should not include the hidden children unless specifically asked and the permission is included'
            ):
                self.assertV2ModelNotPresent(
                    self._format_bid(self.denied_bid, child=True),
                    serialized.data['options'],
                )
                self.assertV2ModelNotPresent(
                    self._format_bid(self.pending_bid, child=True),
                    serialized.data['options'],
                )

                serialized = BidSerializer(
                    self.opened_parent_bid,
                    tree=True,
                    include_hidden=True,
                    with_permissions=('tracker.view_hidden_bid',),
                )
                self.assertV2ModelPresent(
                    self._format_bid(self.denied_bid, child=True),
                    serialized.data['options'],
                )
                self.assertV2ModelPresent(
                    self._format_bid(self.pending_bid, child=True),
                    serialized.data['options'],
                )

        with self.subTest('hidden permissions checks'):
            for bid in [
                self.pending_bid,
                self.denied_bid,
                self.hidden_bid,
                self.hidden_parent_bid,
            ]:
                # smoke test for base case
                with self.assertRaises(AssertionError):
                    BidSerializer().to_representation(bid)

                # flag isn't enough, permission needs to be provided
                with self.assertRaises(AssertionError):
                    BidSerializer(include_hidden=True).to_representation(bid)

                # permission isn't enough, the flag needs to be specified too
                with self.assertRaises(AssertionError):
                    BidSerializer(
                        with_permissions='tracker.view_hidden_bid'
                    ).to_representation(bid)

                # any of the following permissions are sufficient
                for perm in [
                    'tracker.view_hidden_bid',
                    'tracker.view_bid',
                    'tracker.change_bid',
                ]:
                    BidSerializer(
                        include_hidden=True, with_permissions=perm
                    ).to_representation(bid)

        with self.subTest('child bid'):
            serialized = BidSerializer(self.opened_bid, tree=True)
            self.assertV2ModelPresent(
                self._format_bid(self.opened_bid), serialized.data
            )<|MERGE_RESOLUTION|>--- conflicted
+++ resolved
@@ -117,13 +117,8 @@
                             kwargs={'event_pk': self.event.pk, 'feed': 'current'},
                             data={'now': self.run.starttime},
                         )
-<<<<<<< HEAD
-                        self.assertV2ModelPresent(opened_bid.data, data['results'])
-                        self.assertV2ModelPresent(challenge.data, data['results'])
-=======
                         self.assertV2ModelPresent(opened_bid.data, data)
                         self.assertV2ModelPresent(challenge.data, data)
->>>>>>> de1c9715
                     with self.suppressSnapshot():
                         with self.subTest('end of run'):
                             data = self.get_list(
@@ -133,15 +128,8 @@
                                     + datetime.timedelta(seconds=1)
                                 },
                             )
-<<<<<<< HEAD
-                            self.assertV2ModelNotPresent(
-                                opened_bid.data, data['results']
-                            )
-                            self.assertV2ModelPresent(challenge.data, data['results'])
-=======
                             self.assertV2ModelNotPresent(opened_bid.data, data)
                             self.assertV2ModelPresent(challenge.data, data)
->>>>>>> de1c9715
                         # need `min_runs` or we'll just get the run anyway
                         with self.subTest('an hour ago'):
                             data = self.get_list(
@@ -153,28 +141,16 @@
                                     'delta': 30,
                                 },
                             )
-<<<<<<< HEAD
-                            self.assertV2ModelNotPresent(
-                                opened_bid.data, data['results']
-                            )
-                            self.assertV2ModelPresent(challenge.data, data['results'])
-=======
                             self.assertV2ModelNotPresent(opened_bid.data, data)
                             self.assertV2ModelPresent(challenge.data, data)
->>>>>>> de1c9715
 
                         # pathological, but it tests max_runs
                         data = self.get_list(
                             kwargs={'event_pk': self.event.pk, 'feed': 'current'},
                             data={'max_runs': 0, 'now': self.run.starttime},
                         )
-<<<<<<< HEAD
-                        self.assertV2ModelNotPresent(opened_bid.data, data['results'])
-                        self.assertV2ModelPresent(challenge.data, data['results'])
-=======
                         self.assertV2ModelNotPresent(opened_bid.data, data)
                         self.assertV2ModelPresent(challenge.data, data)
->>>>>>> de1c9715
 
                 # hidden feeds
                 for feed in ['pending', 'all']:
@@ -231,11 +207,7 @@
                     )
 
     def test_create(self):
-<<<<<<< HEAD
-        with self.saveSnapshot(), self.assertLogsChanges(4):
-=======
         with self.saveSnapshot(), self.assertLogsChanges(7):
->>>>>>> de1c9715
             # TODO: natural key tests
             with self.subTest('attach to event'):
                 data = self.post_new(
@@ -268,8 +240,6 @@
                 )
                 serialized = BidSerializer(models.Bid.objects.get(pk=data['id']))
                 self.assertEqual(data, serialized.data)
-<<<<<<< HEAD
-=======
 
             with self.suppressSnapshot(), self.subTest('create hidden states'):
                 for state in models.Bid.HIDDEN_STATES:
@@ -288,7 +258,6 @@
                             with_permissions=('tracker.view_bid'),
                         )
                         self.assertEqual(data, serialized.data)
->>>>>>> de1c9715
 
         with self.subTest('attach to locked event with permission'):
             data = self.post_new(
@@ -329,7 +298,6 @@
                     status_code=400,
                     expected_error_codes={'parent': 'incorrect_type'},
                 )
-<<<<<<< HEAD
 
             with self.subTest('model validation'):
                 # smoke test, don't want to repeat all the validation rules here
@@ -352,59 +320,11 @@
                         'event': self.locked_event.pk,
                     },
                     user=self.add_user,
-=======
-
-            with self.subTest('model validation'):
-                # smoke test, don't want to repeat all the validation rules here
+                    status_code=403,
+                )
+
                 self.post_new(
                     data={
-                        'name': 'Nonsense Repeat Bid',
-                        'event': self.event.pk,
-                        'goal': 500,
-                        'repeat': 12,
-                        'istarget': True,
-                    },
-                    status_code=400,
-                    expected_error_codes={'repeat': 'invalid'},
-                )
-
-            with self.subTest('require locked permission'):
-                self.post_new(
-                    data={
-                        'name': 'New Locked Event Bid 2',
-                        'event': self.locked_event.pk,
-                    },
-                    user=self.add_user,
-                    status_code=403,
-                )
-
-                self.post_new(
-                    data={
-                        'name': 'New Locked Run Bid 2',
-                        'speedrun': self.locked_run.pk,
-                    },
-                    status_code=403,
-                )
-
-                self.post_new(
-                    data={
-                        'name': 'New Locked Child 2',
-                        'parent': self.locked_parent_bid.pk,
-                    },
-                    status_code=403,
-                )
-
-            with self.subTest('require top level permission for bids without parents'):
-                self.post_new(
-                    data={'name': 'New Event Bid 2', 'event': self.event.pk},
-                    user=self.limited_user,
->>>>>>> de1c9715
-                    status_code=403,
-                )
-
-                self.post_new(
-                    data={
-<<<<<<< HEAD
                         'name': 'New Locked Run Bid 2',
                         'speedrun': self.locked_run.pk,
                     },
@@ -449,24 +369,6 @@
             data = self.patch_detail(self.challenge, data={'name': 'Challenge Updated'})
             self.assertV2ModelPresent(self.challenge, data)
 
-=======
-                        'name': 'New Child 2',
-                        'parent': self.opened_parent_bid.pk,
-                    },
-                    status_code=201,
-                )
-
-            with self.subTest('anonymous'):
-                self.post_new(
-                    data={
-                        'name': 'New Child 3',
-                        'parent': self.opened_parent_bid.pk,
-                    },
-                    status_code=403,
-                    user=None,
-                )
-
-    def test_patch(self):
         with self.saveSnapshot(), self.assertLogsChanges(1):
             data = self.patch_detail(self.challenge, data={'name': 'Challenge Updated'})
             self.assertV2ModelPresent(self.challenge, data)
@@ -497,7 +399,6 @@
                 ),
             )
 
->>>>>>> de1c9715
         with self.subTest(
             'can edit locked bid with permission'
         ), self.assertLogsChanges(1):
