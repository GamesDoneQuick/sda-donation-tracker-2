--- conflicted
+++ resolved
@@ -11,11 +11,7 @@
 %(prizesText)s 
 during Awesome Games Done Quick 2013, Jan. 6-12.  
 
-<<<<<<< HEAD
-If you want your %(prizePlural)s, please reply to this email with %(contactInfo)s if you would like to accept.  If you would like to deny %(anyOfYourPrizes)s please indicate as such in your response. 
-=======
 If you want your %(prizePlural)s, please reply to this email with %(contactInfo)s if you would like to accept.  If you would like to deny %(anyOfYourPrizes)s please indicate as such in your response.
->>>>>>> 65582fab
 
 The SDA and SRL communities, as well as PCF, thank you very much for your contribution to help make our marathon such a big success, and we hope you will continue to support us in the future.
 
