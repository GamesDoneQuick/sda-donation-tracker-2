--- conflicted
+++ resolved
@@ -89,12 +89,8 @@
 ### Testing Your Deploy (incomplete)
 
 - PayPal currently requires the receiver account to have IPNs turned on so that payment can be confirmed
-<<<<<<< HEAD
   - The sandbox sends IPNs, so you should not need to use the IPN simulator unless you really want to
-- There is a test URL that only show up when `DEBUG` is on so you can verify a couple of the trickier bits of the
-=======
 - There are two test URLs that only show up when `DEBUG` is on so you can verify a couple of the trickier bits of the
->>>>>>> 5269ef9c
   server setup, but MAKE SURE TO TURN `DEBUG` OFF BEFORE YOU MAKE THE SERVER PUBLIC
   - `/tracker/websocket_test` (tests a simple ping loop that uses WebSockets)
   - `/tracker/celery_test` (only if `HAS_CELERY` is `True`) (should return a timestamp after ~5 seconds, if Celery is
